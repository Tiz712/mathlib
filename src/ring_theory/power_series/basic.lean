--- conflicted
+++ resolved
@@ -1559,36 +1559,19 @@
   suffices : coeff R n (φ * ψ) = ∑ p in finset.nat.antidiagonal n, 0,
     rw [this, finset.sum_const_zero],
   rw [coeff_mul],
-<<<<<<< HEAD
-  apply finset.sum_congr rfl _,
-  intros pq hpq,
-  apply mul_eq_zero_of_right,
-  apply coeff_of_lt_order,
-  apply lt_of_le_of_lt _ h,
-  rw finset.nat.mem_antidiagonal at hpq,
-=======
   apply finset.sum_congr rfl (λ x hx, _),
   refine mul_eq_zero_of_right (coeff R x.fst φ) (ψ.coeff_of_lt_order x.snd (lt_of_le_of_lt _ h)),
   rw finset.nat.mem_antidiagonal at hx,
->>>>>>> 8e812f61
   norm_cast,
   linarith,
 end
 
-<<<<<<< HEAD
-lemma coeff_prod_one_sub_of_lt_order {R : Type*} [comm_ring R] {φ ψ : power_series R}
-=======
 lemma coeff_mul_one_sub_of_lt_order {R : Type*} [comm_ring R] {φ ψ : power_series R}
->>>>>>> 8e812f61
   (n : ℕ) (h : ↑n < ψ.order) :
   coeff R n (φ * (1 - ψ)) = coeff R n φ :=
 by simp [coeff_mul_of_lt_order h, mul_sub]
 
-<<<<<<< HEAD
-lemma coeff_big_prod_one_sub_of_lt_order {R ι : Type*} [comm_ring R] (k : ℕ) (s : finset ι)
-=======
 lemma coeff_mul_prod_one_sub_of_lt_order {R ι : Type*} [comm_ring R] (k : ℕ) (s : finset ι)
->>>>>>> 8e812f61
   (φ : power_series R) (f : ι → power_series R) :
   (∀ i ∈ s, ↑k < (f i).order) → coeff R k (φ * ∏ i in s, (1 - f i)) = coeff R k φ :=
 begin
@@ -1596,11 +1579,7 @@
   { simp },
   { intros a s ha ih t,
     simp only [finset.mem_insert, forall_eq_or_imp] at t,
-<<<<<<< HEAD
-    rw [finset.prod_insert ha, ← mul_assoc, mul_right_comm, coeff_prod_one_sub_of_lt_order _ t.1],
-=======
     rw [finset.prod_insert ha, ← mul_assoc, mul_right_comm, coeff_mul_one_sub_of_lt_order _ t.1],
->>>>>>> 8e812f61
     exact ih t.2 },
 end
 
