/-
Copyright (c) 2017 Scott Morrison. All rights reserved.
Released under Apache 2.0 license as described in the file LICENSE.
Authors: Tim Baumann, Stephen Morgan, Scott Morrison, Floris van Doorn
-/
import category_theory.fully_faithful
import category_theory.whiskering
import tactic.slice

/-!
# Equivalence of categories

An equivalence of categories `C` and `D` is a pair of functors `F : C ⥤ D` and `G : D ⥤ C` such
that `η : 𝟭 C ≅ F ⋙ G` and `ε : G ⋙ F ≅ 𝟭 D`. In many situations, equivalences are a better
notion of "sameness" of categories than the stricter isomorphims of categories.

Recall that one way to express that two functors `F : C ⥤ D` and `G : D ⥤ C` are adjoint is using
two natural transformations `η : 𝟭 C ⟶ F ⋙ G` and `ε : G ⋙ F ⟶ 𝟭 D`, called the unit and the
counit, such that the compositions `F ⟶ FGF ⟶ F` and `G ⟶ GFG ⟶ G` are the identity. Unfortunately,
it is not the case that the natural isomorphisms `η` and `ε` in the definition of an equivalence
automatically give an adjunction. However, it is true that
* if one of the two compositions is the identity, then so is the other, and
* given an equivalence of categories, it is always possible to refine `η` in such a way that the
  identities are satisfied.

For this reason, in mathlib we define an equivalence to be a "half-adjoint equivalence", which is
a tuple `(F, G, η, ε)` as in the first paragraph such that the composite `F ⟶ FGF ⟶ F` is the
identity. By the remark above, this already implies that the tuple is an "adjoint equivalence",
i.e., that the composite `G ⟶ GFG ⟶ G` is also the identity.

We also define essentially surjective functors and show that a functor is an equivalence if and only
if it is full, faithful and essentially surjective.

## Main definitions

* `equivalence`: bundled (half-)adjoint equivalences of categories
* `is_equivalence`: type class on a functor `F` containing the data of the inverse `G` as well as
  the natural isomorphisms `η` and `ε`.
* `ess_surj`: type class on a functor `F` containing the data of the preimages and the isomorphisms
  `F.obj (preimage d) ≅ d`.

## Main results

* `equivalence.mk`: upgrade an equivalence to a (half-)adjoint equivalence
* `equivalence_of_fully_faithfully_ess_surj`: a fully faithful essentially surjective functor is an
  equivalence.

## Notations

We write `C ≌ D` (`\backcong`, not to be confused with `≅`/`\cong`) for a bundled equivalence.

-/

namespace category_theory
open category_theory.functor nat_iso category
universes v₁ v₂ v₃ u₁ u₂ u₃ -- declare the `v`'s first; see `category_theory.category` for an explanation

/-- We define an equivalence as a (half)-adjoint equivalence, a pair of functors with
  a unit and counit which are natural isomorphisms and the triangle law `Fη ≫ εF = 1`, or in other
  words the composite `F ⟶ FGF ⟶ F` is the identity.

  In `unit_inverse_comp`, we show that this is actually an adjoint equivalence, i.e., that the
  composite `G ⟶ GFG ⟶ G` is also the identity.

  The triangle equation is written as a family of equalities between morphisms, it is more
  complicated if we write it as an equality of natural transformations, because then we would have
  to insert natural transformations like `F ⟶ F1`.

See https://stacks.math.columbia.edu/tag/001J
-/
structure equivalence (C : Type u₁) [category.{v₁} C] (D : Type u₂) [category.{v₂} D] :=
mk' ::
(functor : C ⥤ D)
(inverse : D ⥤ C)
(unit_iso   : 𝟭 C ≅ functor ⋙ inverse)
(counit_iso : inverse ⋙ functor ≅ 𝟭 D)
(functor_unit_iso_comp' : ∀(X : C), functor.map ((unit_iso.hom : 𝟭 C ⟶ functor ⋙ inverse).app X) ≫
  counit_iso.hom.app (functor.obj X) = 𝟙 (functor.obj X) . obviously)

restate_axiom equivalence.functor_unit_iso_comp'

infixr ` ≌ `:10  := equivalence

variables {C : Type u₁} [category.{v₁} C] {D : Type u₂} [category.{v₂} D]

namespace equivalence

/-- The unit of an equivalence of categories. -/
abbreviation unit (e : C ≌ D) : 𝟭 C ⟶ e.functor ⋙ e.inverse := e.unit_iso.hom
/-- The counit of an equivalence of categories. -/
abbreviation counit (e : C ≌ D) : e.inverse ⋙ e.functor ⟶ 𝟭 D := e.counit_iso.hom
/-- The inverse of the unit of an equivalence of categories. -/
abbreviation unit_inv (e : C ≌ D) : e.functor ⋙ e.inverse ⟶ 𝟭 C := e.unit_iso.inv
/-- The inverse of the counit of an equivalence of categories. -/
abbreviation counit_inv (e : C ≌ D) : 𝟭 D ⟶ e.inverse ⋙ e.functor := e.counit_iso.inv

/- While these abbreviations are convenient, they also cause some trouble,
preventing structure projections from unfolding. -/
@[simp] lemma equivalence_mk'_unit (functor inverse unit_iso counit_iso f) :
  (⟨functor, inverse, unit_iso, counit_iso, f⟩ : C ≌ D).unit = unit_iso.hom := rfl
@[simp] lemma equivalence_mk'_counit (functor inverse unit_iso counit_iso f) :
  (⟨functor, inverse, unit_iso, counit_iso, f⟩ : C ≌ D).counit = counit_iso.hom := rfl
@[simp] lemma equivalence_mk'_unit_inv (functor inverse unit_iso counit_iso f) :
  (⟨functor, inverse, unit_iso, counit_iso, f⟩ : C ≌ D).unit_inv = unit_iso.inv := rfl
@[simp] lemma equivalence_mk'_counit_inv (functor inverse unit_iso counit_iso f) :
  (⟨functor, inverse, unit_iso, counit_iso, f⟩ : C ≌ D).counit_inv = counit_iso.inv := rfl

@[simp] lemma functor_unit_comp (e : C ≌ D) (X : C) :
  e.functor.map (e.unit.app X) ≫ e.counit.app (e.functor.obj X) = 𝟙 (e.functor.obj X) :=
e.functor_unit_iso_comp X

@[simp] lemma counit_inv_functor_comp (e : C ≌ D) (X : C) :
  e.counit_inv.app (e.functor.obj X) ≫ e.functor.map (e.unit_inv.app X) = 𝟙 (e.functor.obj X) :=
begin
  erw [iso.inv_eq_inv
    (e.functor.map_iso (e.unit_iso.app X) ≪≫ e.counit_iso.app (e.functor.obj X)) (iso.refl _)],
  exact e.functor_unit_comp X
end

lemma counit_inv_app_functor (e : C ≌ D) (X : C) :
  e.counit_inv.app (e.functor.obj X) = e.functor.map (e.unit.app X) :=
by { symmetry, erw [←iso.comp_hom_eq_id (e.counit_iso.app _), functor_unit_comp], refl }

lemma counit_app_functor (e : C ≌ D) (X : C) :
  e.counit.app (e.functor.obj X) = e.functor.map (e.unit_inv.app X) :=
by { erw [←iso.hom_comp_eq_id (e.functor.map_iso (e.unit_iso.app X)), functor_unit_comp], refl }

/-- The other triangle equality. The proof follows the following proof in Globular:
  http://globular.science/1905.001 -/
@[simp] lemma unit_inverse_comp (e : C ≌ D) (Y : D) :
  e.unit.app (e.inverse.obj Y) ≫ e.inverse.map (e.counit.app Y) = 𝟙 (e.inverse.obj Y) :=
begin
  rw [←id_comp (e.inverse.map _), ←map_id e.inverse, ←counit_inv_functor_comp, map_comp,
      ←iso.hom_inv_id_assoc (e.unit_iso.app _) (e.inverse.map (e.functor.map _)),
      app_hom, app_inv],
  slice_lhs 2 3 { erw [e.unit.naturality] },
  slice_lhs 1 2 { erw [e.unit.naturality] },
  slice_lhs 4 4
  { rw [←iso.hom_inv_id_assoc (e.inverse.map_iso (e.counit_iso.app _)) (e.unit_inv.app _)] },
  slice_lhs 3 4 { erw [←map_comp e.inverse, e.counit.naturality],
    erw [(e.counit_iso.app _).hom_inv_id, map_id] }, erw [id_comp],
  slice_lhs 2 3 { erw [←map_comp e.inverse, e.counit_iso.inv.naturality, map_comp] },
  slice_lhs 3 4 { erw [e.unit_inv.naturality] },
  slice_lhs 4 5 { erw [←map_comp (e.functor ⋙ e.inverse), (e.unit_iso.app _).hom_inv_id, map_id] },
  erw [id_comp],
  slice_lhs 3 4 { erw [←e.unit_inv.naturality] },
  slice_lhs 2 3 { erw [←map_comp e.inverse, ←e.counit_iso.inv.naturality,
    (e.counit_iso.app _).hom_inv_id, map_id] }, erw [id_comp, (e.unit_iso.app _).hom_inv_id], refl
end

@[simp] lemma inverse_counit_inv_comp (e : C ≌ D) (Y : D) :
  e.inverse.map (e.counit_inv.app Y) ≫ e.unit_inv.app (e.inverse.obj Y) = 𝟙 (e.inverse.obj Y) :=
begin
  erw [iso.inv_eq_inv
    (e.unit_iso.app (e.inverse.obj Y) ≪≫ e.inverse.map_iso (e.counit_iso.app Y)) (iso.refl _)],
  exact e.unit_inverse_comp Y
end

lemma unit_app_inverse (e : C ≌ D) (Y : D) :
  e.unit.app (e.inverse.obj Y) = e.inverse.map (e.counit_inv.app Y) :=
by { erw [←iso.comp_hom_eq_id (e.inverse.map_iso (e.counit_iso.app Y)), unit_inverse_comp], refl }

lemma unit_inv_app_inverse (e : C ≌ D) (Y : D) :
  e.unit_inv.app (e.inverse.obj Y) = e.inverse.map (e.counit.app Y) :=
by { symmetry, erw [←iso.hom_comp_eq_id (e.unit_iso.app _), unit_inverse_comp], refl }

@[simp] lemma fun_inv_map (e : C ≌ D) (X Y : D) (f : X ⟶ Y) :
  e.functor.map (e.inverse.map f) = e.counit.app X ≫ f ≫ e.counit_inv.app Y :=
(nat_iso.naturality_2 (e.counit_iso) f).symm

@[simp] lemma inv_fun_map (e : C ≌ D) (X Y : C) (f : X ⟶ Y) :
  e.inverse.map (e.functor.map f) = e.unit_inv.app X ≫ f ≫ e.unit.app Y :=
(nat_iso.naturality_1 (e.unit_iso) f).symm

section
-- In this section we convert an arbitrary equivalence to a half-adjoint equivalence.
variables {F : C ⥤ D} {G : D ⥤ C} (η : 𝟭 C ≅ F ⋙ G) (ε : G ⋙ F ≅ 𝟭 D)

/-- If `η : 𝟭 C ≅ F ⋙ G` is part of a (not necessarily half-adjoint) equivalence, we can upgrade it
to a refined natural isomorphism `adjointify_η η : 𝟭 C ≅ F ⋙ G` which exhibits the properties
required for a half-adjoint equivalence. See `equivalence.mk`. -/
def adjointify_η : 𝟭 C ≅ F ⋙ G :=
calc
  𝟭 C ≅ F ⋙ G               : η
  ... ≅ F ⋙ (𝟭 D ⋙ G)      : iso_whisker_left F (left_unitor G).symm
  ... ≅ F ⋙ ((G ⋙ F) ⋙ G) : iso_whisker_left F (iso_whisker_right ε.symm G)
  ... ≅ F ⋙ (G ⋙ (F ⋙ G)) : iso_whisker_left F (associator G F G)
  ... ≅ (F ⋙ G) ⋙ (F ⋙ G) : (associator F G (F ⋙ G)).symm
  ... ≅ 𝟭 C ⋙ (F ⋙ G)      : iso_whisker_right η.symm (F ⋙ G)
  ... ≅ F ⋙ G               : left_unitor (F ⋙ G)

lemma adjointify_η_ε (X : C) :
  F.map ((adjointify_η η ε).hom.app X) ≫ ε.hom.app (F.obj X) = 𝟙 (F.obj X) :=
begin
  dsimp [adjointify_η], simp,
  have := ε.hom.naturality (F.map (η.inv.app X)), dsimp at this, rw [this], clear this,
  rw [←assoc _ _ (F.map _)],
  have := ε.hom.naturality (ε.inv.app $ F.obj X), dsimp at this, rw [this], clear this,
  have := (ε.app $ F.obj X).hom_inv_id, dsimp at this, rw [this], clear this,
  rw [id_comp], have := (F.map_iso $ η.app X).hom_inv_id, dsimp at this, rw [this]
end

end

/-- Every equivalence of categories consisting of functors `F` and `G` such that `F ⋙ G` and
    `G ⋙ F` are naturally isomorphic to identity functors can be transformed into a half-adjoint
    equivalence without changing `F` or `G`. -/
protected definition mk (F : C ⥤ D) (G : D ⥤ C)
  (η : 𝟭 C ≅ F ⋙ G) (ε : G ⋙ F ≅ 𝟭 D) : C ≌ D :=
⟨F, G, adjointify_η η ε, ε, adjointify_η_ε η ε⟩

/-- Equivalence of categories is reflexive. -/
@[refl, simps] def refl : C ≌ C :=
⟨𝟭 C, 𝟭 C, iso.refl _, iso.refl _, λ X, category.id_comp _⟩

instance : inhabited (C ≌ C) :=
⟨refl⟩

/-- Equivalence of categories is symmetric. -/
@[symm, simps] def symm (e : C ≌ D) : D ≌ C :=
⟨e.inverse, e.functor, e.counit_iso.symm, e.unit_iso.symm, e.inverse_counit_inv_comp⟩

variables {E : Type u₃} [category.{v₃} E]

/-- Equivalence of categories is transitive. -/
@[trans, simps] def trans (e : C ≌ D) (f : D ≌ E) : C ≌ E :=
{ functor := e.functor ⋙ f.functor,
  inverse := f.inverse ⋙ e.inverse,
  unit_iso :=
  begin
    refine iso.trans e.unit_iso _,
    exact iso_whisker_left e.functor (iso_whisker_right f.unit_iso e.inverse) ,
  end,
  counit_iso :=
  begin
    refine iso.trans _ f.counit_iso,
    exact iso_whisker_left f.inverse (iso_whisker_right e.counit_iso f.functor)
  end,
  -- We wouldn't have needed to give this proof if we'd used `equivalence.mk`,
  -- but we choose to avoid using that here, for the sake of good structure projection `simp` lemmas.
  functor_unit_iso_comp' := λ X,
  begin
    dsimp,
    rw [← f.functor.map_comp_assoc, e.functor.map_comp, ←counit_inv_app_functor, fun_inv_map,
        iso.inv_hom_id_app_assoc, assoc, iso.inv_hom_id_app, counit_app_functor, ← functor.map_comp],
    erw [comp_id, iso.hom_inv_id_app, functor.map_id],
  end }

/-- Composing a functor with both functors of an equivalence yields a naturally isomorphic functor. -/
def fun_inv_id_assoc (e : C ≌ D) (F : C ⥤ E) : e.functor ⋙ e.inverse ⋙ F ≅ F :=
(functor.associator _ _ _).symm ≪≫ iso_whisker_right e.unit_iso.symm F ≪≫ F.left_unitor

@[simp] lemma fun_inv_id_assoc_hom_app (e : C ≌ D) (F : C ⥤ E) (X : C) :
  (fun_inv_id_assoc e F).hom.app X = F.map (e.unit_inv.app X) :=
by { dsimp [fun_inv_id_assoc], tidy }

@[simp] lemma fun_inv_id_assoc_inv_app (e : C ≌ D) (F : C ⥤ E) (X : C) :
  (fun_inv_id_assoc e F).inv.app X = F.map (e.unit.app X) :=
by { dsimp [fun_inv_id_assoc], tidy }

/-- Composing a functor with both functors of an equivalence yields a naturally isomorphic functor. -/
def inv_fun_id_assoc (e : C ≌ D) (F : D ⥤ E) : e.inverse ⋙ e.functor ⋙ F ≅ F :=
(functor.associator _ _ _).symm ≪≫ iso_whisker_right e.counit_iso F ≪≫ F.left_unitor

@[simp] lemma inv_fun_id_assoc_hom_app (e : C ≌ D) (F : D ⥤ E) (X : D) :
  (inv_fun_id_assoc e F).hom.app X = F.map (e.counit.app X) :=
by { dsimp [inv_fun_id_assoc], tidy }

@[simp] lemma inv_fun_id_assoc_inv_app (e : C ≌ D) (F : D ⥤ E) (X : D) :
  (inv_fun_id_assoc e F).inv.app X = F.map (e.counit_inv.app X) :=
by { dsimp [inv_fun_id_assoc], tidy }

/-- If `C` is equivalent to `D`, then `C ⥤ E` is equivalent to `D ⥤ E`. -/
@[simps functor inverse unit_iso counit_iso {rhs_md:=semireducible}]
def congr_left (e : C ≌ D) : (C ⥤ E) ≌ (D ⥤ E) :=
equivalence.mk
  ((whiskering_left _ _ _).obj e.inverse)
  ((whiskering_left _ _ _).obj e.functor)
  (nat_iso.of_components (λ F, (e.fun_inv_id_assoc F).symm) (by tidy))
  (nat_iso.of_components (λ F, e.inv_fun_id_assoc F) (by tidy))

/-- If `C` is equivalent to `D`, then `E ⥤ C` is equivalent to `E ⥤ D`. -/
@[simps functor inverse unit_iso counit_iso {rhs_md:=semireducible}]
def congr_right (e : C ≌ D) : (E ⥤ C) ≌ (E ⥤ D) :=
equivalence.mk
  ((whiskering_right _ _ _).obj e.functor)
  ((whiskering_right _ _ _).obj e.inverse)
  (nat_iso.of_components
    (λ F, F.right_unitor.symm ≪≫ iso_whisker_left F e.unit_iso ≪≫ functor.associator _ _ _)
    (by tidy))
  (nat_iso.of_components
    (λ F, functor.associator _ _ _ ≪≫ iso_whisker_left F e.counit_iso ≪≫ F.right_unitor)
    (by tidy))

section cancellation_lemmas
variables (e : C ≌ D)

-- We need special forms of `cancel_nat_iso_hom_right(_assoc)` and `cancel_nat_iso_inv_right(_assoc)`
-- for units and counits, because neither `simp` or `rw` will apply those lemmas in this
-- setting without providing `e.unit_iso` (or similar) as an explicit argument.
-- We also provide the lemmas for length four compositions, since they're occasionally useful.
-- (e.g. in proving that equivalences take monos to monos)

@[simp] lemma cancel_unit_right {X Y : C}
  (f f' : X ⟶ Y) :
  f ≫ e.unit.app Y = f' ≫ e.unit.app Y ↔ f = f' :=
by simp only [cancel_mono]

@[simp] lemma cancel_unit_inv_right {X Y : C}
  (f f' : X ⟶ e.inverse.obj (e.functor.obj Y))   :
  f ≫ e.unit_inv.app Y = f' ≫ e.unit_inv.app Y ↔ f = f' :=
by simp only [cancel_mono]

@[simp] lemma cancel_counit_right {X Y : D}
  (f f' : X ⟶ e.functor.obj (e.inverse.obj Y))   :
  f ≫ e.counit.app Y = f' ≫ e.counit.app Y ↔ f = f' :=
by simp only [cancel_mono]

@[simp] lemma cancel_counit_inv_right {X Y : D}
  (f f' : X ⟶ Y) :
  f ≫ e.counit_inv.app Y = f' ≫ e.counit_inv.app Y ↔ f = f' :=
by simp only [cancel_mono]

@[simp] lemma cancel_unit_right_assoc {W X X' Y : C}
  (f : W ⟶ X) (g : X ⟶ Y) (f' : W ⟶ X') (g' : X' ⟶ Y) :
  f ≫ g ≫ e.unit.app Y = f' ≫ g' ≫ e.unit.app Y ↔ f ≫ g = f' ≫ g' :=
by simp only [←category.assoc, cancel_mono]

@[simp] lemma cancel_counit_inv_right_assoc {W X X' Y : D}
  (f : W ⟶ X) (g : X ⟶ Y) (f' : W ⟶ X') (g' : X' ⟶ Y) :
  f ≫ g ≫ e.counit_inv.app Y = f' ≫ g' ≫ e.counit_inv.app Y ↔ f ≫ g = f' ≫ g' :=
by simp only [←category.assoc, cancel_mono]

@[simp] lemma cancel_unit_right_assoc' {W X X' Y Y' Z : C}
  (f : W ⟶ X) (g : X ⟶ Y) (h : Y ⟶ Z) (f' : W ⟶ X') (g' : X' ⟶ Y') (h' : Y' ⟶ Z) :
  f ≫ g ≫ h ≫ e.unit.app Z = f' ≫ g' ≫ h' ≫ e.unit.app Z ↔ f ≫ g ≫ h = f' ≫ g' ≫ h' :=
by simp only [←category.assoc, cancel_mono]

@[simp] lemma cancel_counit_inv_right_assoc' {W X X' Y Y' Z : D}
  (f : W ⟶ X) (g : X ⟶ Y) (h : Y ⟶ Z) (f' : W ⟶ X') (g' : X' ⟶ Y') (h' : Y' ⟶ Z) :
  f ≫ g ≫ h ≫ e.counit_inv.app Z = f' ≫ g' ≫ h' ≫ e.counit_inv.app Z ↔ f ≫ g ≫ h = f' ≫ g' ≫ h' :=
by simp only [←category.assoc, cancel_mono]

end cancellation_lemmas

section

-- There's of course a monoid structure on `C ≌ C`,
-- but let's not encourage using it.
-- The power structure is nevertheless useful.

/-- Powers of an auto-equivalence. -/
def pow (e : C ≌ C) : ℤ → (C ≌ C)
| (int.of_nat 0) := equivalence.refl
| (int.of_nat 1) := e
| (int.of_nat (n+2)) := e.trans (pow (int.of_nat (n+1)))
| (int.neg_succ_of_nat 0) := e.symm
| (int.neg_succ_of_nat (n+1)) := e.symm.trans (pow (int.neg_succ_of_nat n))

instance : has_pow (C ≌ C) ℤ := ⟨pow⟩

@[simp] lemma pow_zero (e : C ≌ C) : e^(0 : ℤ) = equivalence.refl := rfl
@[simp] lemma pow_one (e : C ≌ C) : e^(1 : ℤ) = e := rfl
@[simp] lemma pow_minus_one (e : C ≌ C) : e^(-1 : ℤ) = e.symm := rfl

-- TODO as necessary, add the natural isomorphisms `(e^a).trans e^b ≅ e^(a+b)`.
-- At this point, we haven't even defined the category of equivalences.

end

end equivalence


/-- A functor that is part of a (half) adjoint equivalence -/
class is_equivalence (F : C ⥤ D) :=
mk' ::
(inverse    : D ⥤ C)
(unit_iso   : 𝟭 C ≅ F ⋙ inverse)
(counit_iso : inverse ⋙ F ≅ 𝟭 D)
(functor_unit_iso_comp' : ∀ (X : C), F.map ((unit_iso.hom : 𝟭 C ⟶ F ⋙ inverse).app X) ≫
  counit_iso.hom.app (F.obj X) = 𝟙 (F.obj X) . obviously)

restate_axiom is_equivalence.functor_unit_iso_comp'

namespace is_equivalence

instance of_equivalence (F : C ≌ D) : is_equivalence F.functor :=
{ ..F }

instance of_equivalence_inverse (F : C ≌ D) : is_equivalence F.inverse :=
is_equivalence.of_equivalence F.symm

open equivalence
/-- To see that a functor is an equivalence, it suffices to provide an inverse functor `G` such that
    `F ⋙ G` and `G ⋙ F` are naturally isomorphic to identity functors. -/
protected definition mk {F : C ⥤ D} (G : D ⥤ C)
  (η : 𝟭 C ≅ F ⋙ G) (ε : G ⋙ F ≅ 𝟭 D) : is_equivalence F :=
⟨G, adjointify_η η ε, ε, adjointify_η_ε η ε⟩

end is_equivalence


namespace functor

/-- Interpret a functor that is an equivalence as an equivalence. -/
def as_equivalence (F : C ⥤ D) [is_equivalence F] : C ≌ D :=
⟨F, is_equivalence.inverse F, is_equivalence.unit_iso, is_equivalence.counit_iso,
  is_equivalence.functor_unit_iso_comp⟩

instance is_equivalence_refl : is_equivalence (𝟭 C) :=
is_equivalence.of_equivalence equivalence.refl

/-- The inverse functor of a functor that is an equivalence. -/
def inv (F : C ⥤ D) [is_equivalence F] : D ⥤ C :=
is_equivalence.inverse F

instance is_equivalence_inv (F : C ⥤ D) [is_equivalence F] : is_equivalence F.inv :=
is_equivalence.of_equivalence F.as_equivalence.symm

@[simp] lemma as_equivalence_functor (F : C ⥤ D) [is_equivalence F] :
  F.as_equivalence.functor = F := rfl

@[simp] lemma as_equivalence_inverse (F : C ⥤ D) [is_equivalence F] :
  F.as_equivalence.inverse = inv F := rfl

@[simp] lemma inv_inv (F : C ⥤ D) [is_equivalence F] :
  inv (inv F) = F := rfl

/-- The composition of functor that is an equivalence with its inverse is naturally isomorphic to
    the identity functor. -/
def fun_inv_id (F : C ⥤ D) [is_equivalence F] : F ⋙ F.inv ≅ 𝟭 C :=
is_equivalence.unit_iso.symm

/-- The composition of functor that is an equivalence with its inverse is naturally isomorphic to
    the identity functor. -/
def inv_fun_id (F : C ⥤ D) [is_equivalence F] : F.inv ⋙ F ≅ 𝟭 D :=
is_equivalence.counit_iso

variables {E : Type u₃} [category.{v₃} E]

instance is_equivalence_trans (F : C ⥤ D) (G : D ⥤ E) [is_equivalence F] [is_equivalence G] :
  is_equivalence (F ⋙ G) :=
is_equivalence.of_equivalence (equivalence.trans (as_equivalence F) (as_equivalence G))

end functor

namespace equivalence

@[simp]
lemma functor_inv (E : C ≌ D) : E.functor.inv = E.inverse := rfl

@[simp]
lemma inverse_inv (E : C ≌ D) : E.inverse.inv = E.functor := rfl

@[simp]
lemma functor_as_equivalence (E : C ≌ D) : E.functor.as_equivalence = E :=
by { cases E, congr, }

@[simp]
lemma inverse_as_equivalence (E : C ≌ D) : E.inverse.as_equivalence = E.symm :=
by { cases E, congr, }

end equivalence

namespace is_equivalence

@[simp] lemma fun_inv_map (F : C ⥤ D) [is_equivalence F] (X Y : D) (f : X ⟶ Y) :
  F.map (F.inv.map f) = F.inv_fun_id.hom.app X ≫ f ≫ F.inv_fun_id.inv.app Y :=
begin
  erw [nat_iso.naturality_2],
  refl
end
@[simp] lemma inv_fun_map (F : C ⥤ D) [is_equivalence F] (X Y : C) (f : X ⟶ Y) :
  F.inv.map (F.map f) = F.fun_inv_id.hom.app X ≫ f ≫ F.fun_inv_id.inv.app Y :=
begin
  erw [nat_iso.naturality_2],
  refl
end

-- We should probably restate many of the lemmas about `equivalence` for `is_equivalence`,
-- but these are the only ones I need for now.
@[simp] lemma functor_unit_comp (E : C ⥤ D) [is_equivalence E] (Y) :
  E.map (E.fun_inv_id.inv.app Y) ≫ E.inv_fun_id.hom.app (E.obj Y) = 𝟙 _ :=
equivalence.functor_unit_comp E.as_equivalence Y

@[simp] lemma inv_fun_id_inv_comp (E : C ⥤ D) [is_equivalence E] (Y) :
  E.inv_fun_id.inv.app (E.obj Y) ≫ E.map (E.fun_inv_id.hom.app Y) = 𝟙 _ :=
eq_of_inv_eq_inv (functor_unit_comp _ _)

end is_equivalence

/--
A functor `F : C ⥤ D` is essentially surjective if for every `d : D`, there is some `c : C`
so `F.obj c ≅ D`.

See https://stacks.math.columbia.edu/tag/001C.
-/
-- TODO should we make this a `Prop` that merely asserts the existence of a preimage,
-- rather than choosing one?
class ess_surj (F : C ⥤ D) :=
(obj_preimage (d : D) : ∃ c, nonempty (F.obj c ≅ d))

/-- Applying an essentially surjective functor to a preimage of `d` yields an object that is
    isomorphic to `d`. -/
add_decl_doc ess_surj.iso

namespace functor
<<<<<<< HEAD
noncomputable def obj_preimage (F : C ⥤ D) [sF : ess_surj F] (d : D) : C :=
classical.some (@ess_surj.obj_preimage _ _ _ _ F sF d)
noncomputable def fun_obj_preimage_iso (F : C ⥤ D) [sF : ess_surj F] (d : D) :
  F.obj (F.obj_preimage d) ≅ d :=
classical.choice (classical.some_spec (@ess_surj.obj_preimage _ _ _ _ F sF d))
=======
/-- Given an essentially surjective functor, we can find a preimage for every object `d` in the
    codomain. Applying the functor to this preimage will yield an object isomorphic to `d`, see
    `fun_obj_preimage_iso`. -/
def obj_preimage (F : C ⥤ D) [ess_surj F] (d : D) : C := ess_surj.obj_preimage.{v₁ v₂} F d
/-- Applying an essentially surjective functor to a preimage of `d` yields an object that is
    isomorphic to `d`. -/
def fun_obj_preimage_iso (F : C ⥤ D) [ess_surj F] (d : D) : F.obj (F.obj_preimage d) ≅ d :=
ess_surj.iso d
>>>>>>> 5ced4dde
end functor

namespace equivalence

/--
An equivalence is essentially surjective.

See https://stacks.math.columbia.edu/tag/02C3.
-/
def ess_surj_of_equivalence (F : C ⥤ D) [is_equivalence F] : ess_surj F :=
⟨λ Y, ⟨F.inv.obj Y, ⟨F.inv_fun_id.app Y⟩⟩⟩

/--
An equivalence is faithful.

See https://stacks.math.columbia.edu/tag/02C3.
-/
@[priority 100] -- see Note [lower instance priority]
instance faithful_of_equivalence (F : C ⥤ D) [is_equivalence F] : faithful F :=
{ map_injective' := λ X Y f g w,
  begin
    have p := congr_arg (@category_theory.functor.map _ _ _ _ F.inv _ _) w,
    simpa only [cancel_epi, cancel_mono, is_equivalence.inv_fun_map] using p
  end }.

/--
An equivalence is full.

See https://stacks.math.columbia.edu/tag/02C3.
-/
@[priority 100] -- see Note [lower instance priority]
instance full_of_equivalence (F : C ⥤ D) [is_equivalence F] : full F :=
{ preimage := λ X Y f, F.fun_inv_id.inv.app X ≫ F.inv.map f ≫ F.fun_inv_id.hom.app Y,
  witness' := λ X Y f, F.inv.map_injective
  (by simpa only [is_equivalence.inv_fun_map, assoc, iso.hom_inv_id_app_assoc, iso.hom_inv_id_app] using comp_id _) }

@[simps] private noncomputable def equivalence_inverse (F : C ⥤ D) [full F] [faithful F] [ess_surj F] : D ⥤ C :=
{ obj  := λ X, F.obj_preimage X,
  map := λ X Y f, F.preimage ((F.fun_obj_preimage_iso X).hom ≫ f ≫ (F.fun_obj_preimage_iso Y).inv),
  map_id' := λ X, begin apply F.map_injective, tidy end,
  map_comp' := λ X Y Z f g, by apply F.map_injective; simp }

<<<<<<< HEAD
noncomputable def equivalence_of_fully_faithfully_ess_surj
=======
/--
A functor which is full, faithful, and essentially surjective is an equivalence.

See https://stacks.math.columbia.edu/tag/02C3.
-/
def equivalence_of_fully_faithfully_ess_surj
>>>>>>> 5ced4dde
  (F : C ⥤ D) [full F] [faithful F] [ess_surj F] : is_equivalence F :=
is_equivalence.mk (equivalence_inverse F)
  (nat_iso.of_components
    (λ X, (preimage_iso $ F.fun_obj_preimage_iso $ F.obj X).symm)
    (λ X Y f, by { apply F.map_injective, obviously }))
  (nat_iso.of_components F.fun_obj_preimage_iso (by tidy))

@[simp] lemma functor_map_inj_iff (e : C ≌ D) {X Y : C} (f g : X ⟶ Y) : e.functor.map f = e.functor.map g ↔ f = g :=
⟨λ h, e.functor.map_injective h, λ h, h ▸ rfl⟩

@[simp] lemma inverse_map_inj_iff (e : C ≌ D) {X Y : D} (f g : X ⟶ Y) : e.inverse.map f = e.inverse.map g ↔ f = g :=
functor_map_inj_iff e.symm f g

end equivalence

end category_theory<|MERGE_RESOLUTION|>--- conflicted
+++ resolved
@@ -500,27 +500,18 @@
 class ess_surj (F : C ⥤ D) :=
 (obj_preimage (d : D) : ∃ c, nonempty (F.obj c ≅ d))
 
+namespace functor
+/-- Given an essentially surjective functor, we can find a preimage for every object `d` in the
+    codomain. Applying the functor to this preimage will yield an object isomorphic to `d`, see
+    `fun_obj_preimage_iso`. -/
+noncomputable def obj_preimage (F : C ⥤ D) [sF : ess_surj F] (d : D) : C :=
+classical.some (@ess_surj.obj_preimage _ _ _ _ F sF d)
 /-- Applying an essentially surjective functor to a preimage of `d` yields an object that is
     isomorphic to `d`. -/
-add_decl_doc ess_surj.iso
-
-namespace functor
-<<<<<<< HEAD
-noncomputable def obj_preimage (F : C ⥤ D) [sF : ess_surj F] (d : D) : C :=
-classical.some (@ess_surj.obj_preimage _ _ _ _ F sF d)
 noncomputable def fun_obj_preimage_iso (F : C ⥤ D) [sF : ess_surj F] (d : D) :
   F.obj (F.obj_preimage d) ≅ d :=
 classical.choice (classical.some_spec (@ess_surj.obj_preimage _ _ _ _ F sF d))
-=======
-/-- Given an essentially surjective functor, we can find a preimage for every object `d` in the
-    codomain. Applying the functor to this preimage will yield an object isomorphic to `d`, see
-    `fun_obj_preimage_iso`. -/
-def obj_preimage (F : C ⥤ D) [ess_surj F] (d : D) : C := ess_surj.obj_preimage.{v₁ v₂} F d
-/-- Applying an essentially surjective functor to a preimage of `d` yields an object that is
-    isomorphic to `d`. -/
-def fun_obj_preimage_iso (F : C ⥤ D) [ess_surj F] (d : D) : F.obj (F.obj_preimage d) ≅ d :=
-ess_surj.iso d
->>>>>>> 5ced4dde
+
 end functor
 
 namespace equivalence
@@ -563,16 +554,12 @@
   map_id' := λ X, begin apply F.map_injective, tidy end,
   map_comp' := λ X Y Z f g, by apply F.map_injective; simp }
 
-<<<<<<< HEAD
-noncomputable def equivalence_of_fully_faithfully_ess_surj
-=======
 /--
 A functor which is full, faithful, and essentially surjective is an equivalence.
 
 See https://stacks.math.columbia.edu/tag/02C3.
 -/
-def equivalence_of_fully_faithfully_ess_surj
->>>>>>> 5ced4dde
+noncomputable def equivalence_of_fully_faithfully_ess_surj
   (F : C ⥤ D) [full F] [faithful F] [ess_surj F] : is_equivalence F :=
 is_equivalence.mk (equivalence_inverse F)
   (nat_iso.of_components
