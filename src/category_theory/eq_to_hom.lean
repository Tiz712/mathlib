/-
Copyright (c) 2018 Reid Barton. All rights reserved.
Released under Apache 2.0 license as described in the file LICENSE.
Authors: Reid Barton, Scott Morrison
-/
import category_theory.opposites

universes v₁ v₂ u₁ u₂ -- declare the `v`'s first; see `category_theory.category` for an explanation

namespace category_theory
open opposite

variables {C : Type u₁} [category.{v₁} C]

/--
An equality `X = Y` gives us a morphism `X ⟶ Y`.

It is typically better to use this, rather than rewriting by the equality then using `𝟙 _`
which usually leads to dependent type theory hell.
-/
def eq_to_hom {X Y : C} (p : X = Y) : X ⟶ Y := by rw p; exact 𝟙 _

@[simp] lemma eq_to_hom_refl (X : C) (p : X = X) : eq_to_hom p = 𝟙 X := rfl
@[simp, reassoc] lemma eq_to_hom_trans {X Y Z : C} (p : X = Y) (q : Y = Z) :
  eq_to_hom p ≫ eq_to_hom q = eq_to_hom (p.trans q) :=
by { cases p, cases q, simp, }

/--
If we (perhaps unintentionally) perform equational rewriting on
the source object of a morphism,
we can replace the resulting `_.mpr f` term by a composition with an `eq_to_hom`.
<<<<<<< HEAD
=======

It may be advisable to introduce any necessary `eq_to_hom` morphisms manually,
rather than relying on this lemma firing.
>>>>>>> 7e673521
-/
@[simp]
lemma congr_arg_mpr_hom_left {X Y Z : C} (p : X = Y) (q : Y ⟶ Z) :
  (congr_arg (λ W : C, W ⟶ Z) p).mpr q = eq_to_hom p ≫ q :=
by { cases p, simp, }

/--
If we (perhaps unintentionally) perform equational rewriting on
the target object of a morphism,
we can replace the resulting `_.mpr f` term by a composition with an `eq_to_hom`.
<<<<<<< HEAD
=======

It may be advisable to introduce any necessary `eq_to_hom` morphisms manually,
rather than relying on this lemma firing.
>>>>>>> 7e673521
-/
@[simp]
lemma congr_arg_mpr_hom_right {X Y Z : C} (p : X ⟶ Y) (q : Z = Y) :
  (congr_arg (λ W : C, X ⟶ W) q).mpr p = p ≫ eq_to_hom q.symm :=
by { cases q, simp, }

/--
An equality `X = Y` gives us a morphism `X ⟶ Y`.

It is typically better to use this, rather than rewriting by the equality then using `iso.refl _`
which usually leads to dependent type theory hell.
-/
def eq_to_iso {X Y : C} (p : X = Y) : X ≅ Y :=
⟨eq_to_hom p, eq_to_hom p.symm, by simp, by simp⟩

@[simp] lemma eq_to_iso.hom {X Y : C} (p : X = Y) : (eq_to_iso p).hom = eq_to_hom p :=
rfl
@[simp] lemma eq_to_iso.inv {X Y : C} (p : X = Y) : (eq_to_iso p).inv = eq_to_hom p.symm :=
rfl

@[simp] lemma eq_to_iso_refl {X : C} (p : X = X) : eq_to_iso p = iso.refl X := rfl
@[simp] lemma eq_to_iso_trans {X Y Z : C} (p : X = Y) (q : Y = Z) :
  eq_to_iso p ≪≫ eq_to_iso q = eq_to_iso (p.trans q) :=
by ext; simp

@[simp] lemma eq_to_hom_op {X Y : C} (h : X = Y) :
  (eq_to_hom h).op = eq_to_hom (congr_arg op h.symm) :=
by { cases h, refl, }

@[simp] lemma eq_to_hom_unop {X Y : Cᵒᵖ} (h : X = Y) :
  (eq_to_hom h).unop = eq_to_hom (congr_arg unop h.symm) :=
by { cases h, refl, }

instance {X Y : C} (h : X = Y) : is_iso (eq_to_hom h) := { .. eq_to_iso h }

@[simp] lemma inv_eq_to_hom {X Y : C} (h : X = Y) : inv (eq_to_hom h) = eq_to_hom h.symm := rfl

variables {D : Type u₂} [category.{v₂} D]

namespace functor

/-- Proving equality between functors. This isn't an extensionality lemma,
  because usually you don't really want to do this. -/
lemma ext {F G : C ⥤ D} (h_obj : ∀ X, F.obj X = G.obj X)
  (h_map : ∀ X Y f, F.map f = eq_to_hom (h_obj X) ≫ G.map f ≫ eq_to_hom (h_obj Y).symm) :
  F = G :=
begin
  cases F with F_obj _ _ _, cases G with G_obj _ _ _,
  have : F_obj = G_obj, by ext X; apply h_obj,
  subst this,
  congr,
  funext X Y f,
  simpa using h_map X Y f
end

/-- Proving equality between functors using heterogeneous equality. -/
lemma hext {F G : C ⥤ D} (h_obj : ∀ X, F.obj X = G.obj X)
  (h_map : ∀ X Y (f : X ⟶ Y), F.map f == G.map f) : F = G :=
begin
  cases F with F_obj _ _ _, cases G with G_obj _ _ _,
  have : F_obj = G_obj, by ext X; apply h_obj,
  subst this,
  congr,
  funext X Y f,
  exact eq_of_heq (h_map X Y f)
end

-- Using equalities between functors.

lemma congr_obj {F G : C ⥤ D} (h : F = G) (X) : F.obj X = G.obj X :=
by subst h

lemma congr_hom {F G : C ⥤ D} (h : F = G) {X Y} (f : X ⟶ Y) :
  F.map f = eq_to_hom (congr_obj h X) ≫ G.map f ≫ eq_to_hom (congr_obj h Y).symm :=
by subst h; simp

end functor

@[simp] lemma eq_to_hom_map (F : C ⥤ D) {X Y : C} (p : X = Y) :
  F.map (eq_to_hom p) = eq_to_hom (congr_arg F.obj p) :=
by cases p; simp

@[simp] lemma eq_to_iso_map (F : C ⥤ D) {X Y : C} (p : X = Y) :
  F.map_iso (eq_to_iso p) = eq_to_iso (congr_arg F.obj p) :=
by ext; cases p; simp

@[simp] lemma eq_to_hom_app {F G : C ⥤ D} (h : F = G) (X : C) :
  (eq_to_hom h : F ⟶ G).app X = eq_to_hom (functor.congr_obj h X) :=
by subst h; refl

lemma nat_trans.congr {F G : C ⥤ D} (α : F ⟶ G) {X Y : C} (h : X = Y) :
  α.app X = F.map (eq_to_hom h) ≫ α.app Y ≫ G.map (eq_to_hom h.symm) :=
by { rw [α.naturality_assoc], simp }

end category_theory<|MERGE_RESOLUTION|>--- conflicted
+++ resolved
@@ -29,12 +29,9 @@
 If we (perhaps unintentionally) perform equational rewriting on
 the source object of a morphism,
 we can replace the resulting `_.mpr f` term by a composition with an `eq_to_hom`.
-<<<<<<< HEAD
-=======
 
 It may be advisable to introduce any necessary `eq_to_hom` morphisms manually,
 rather than relying on this lemma firing.
->>>>>>> 7e673521
 -/
 @[simp]
 lemma congr_arg_mpr_hom_left {X Y Z : C} (p : X = Y) (q : Y ⟶ Z) :
@@ -45,12 +42,9 @@
 If we (perhaps unintentionally) perform equational rewriting on
 the target object of a morphism,
 we can replace the resulting `_.mpr f` term by a composition with an `eq_to_hom`.
-<<<<<<< HEAD
-=======
 
 It may be advisable to introduce any necessary `eq_to_hom` morphisms manually,
 rather than relying on this lemma firing.
->>>>>>> 7e673521
 -/
 @[simp]
 lemma congr_arg_mpr_hom_right {X Y Z : C} (p : X ⟶ Y) (q : Z = Y) :
