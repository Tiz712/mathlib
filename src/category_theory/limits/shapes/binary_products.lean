/-
Copyright (c) 2019 Scott Morrison. All rights reserved.
Released under Apache 2.0 license as described in the file LICENSE.
Authors: Scott Morrison
-/
import category_theory.limits.shapes.finite_products
import category_theory.limits.shapes.terminal
import category_theory.discrete_category

/-!
# Binary (co)products

We define a category `walking_pair`, which is the index category
for a binary (co)product diagram. A convenience method `pair X Y`
constructs the functor from the walking pair, hitting the given objects.

We define `prod X Y` and `coprod X Y` as limits and colimits of such functors.

Typeclasses `has_binary_products` and `has_binary_coproducts` assert the existence
of (co)limits shaped as walking pairs.
-/

universes v u

open category_theory

namespace category_theory.limits

/-- The type of objects for the diagram indexing a binary (co)product. -/
@[derive decidable_eq]
inductive walking_pair : Type v
| left | right

instance fintype_walking_pair : fintype walking_pair :=
{ elems := [walking_pair.left, walking_pair.right].to_finset,
  complete := λ x, by { cases x; simp } }

@[simp]
def pair_function {C : Type u} (X Y : C) : walking_pair → C
| walking_pair.left := X
| walking_pair.right := Y

variables {C : Type u} [𝒞 : category.{v} C]
include 𝒞

def pair (X Y : C) : discrete walking_pair ⥤ C :=
functor.of_function (pair_function X Y)

@[simp] lemma pair_obj_left (X Y : C) : (pair X Y).obj walking_pair.left = X := rfl
@[simp] lemma pair_obj_right (X Y : C) : (pair X Y).obj walking_pair.right = Y := rfl

def map_pair {W X Y Z : C} (f : W ⟶ Y) (g : X ⟶ Z) : pair W X ⟶ pair Y Z :=
{ app := λ j, match j with
  | walking_pair.left := f
  | walking_pair.right := g
  end }

@[simp] lemma map_pair_left {W X Y Z : C} (f : W ⟶ Y) (g : X ⟶ Z) : (map_pair f g).app walking_pair.left = f := rfl
@[simp] lemma map_pair_right {W X Y Z : C} (f : W ⟶ Y) (g : X ⟶ Z) : (map_pair f g).app walking_pair.right = g := rfl

<<<<<<< HEAD
section
variables {D : Type u} [𝒟 : category.{v} D]
include 𝒟

@[simps]
def pair_comp (X Y : C) (F : C ⥤ D) : pair X Y ⋙ F ≅ pair (F.obj X) (F.obj Y) :=
{ hom := { app := begin rintro ⟨j⟩; exact 𝟙 _, end },
  inv := { app := begin rintro ⟨j⟩; exact 𝟙 _, end },
  -- TODO by automation:
  hom_inv_id' := begin ext j, cases j; { dsimp, simp, } end,
  inv_hom_id' := begin ext j, cases j; { dsimp, simp, } end }

end
=======
/-- Every functor indexing a (co)product is naturally isomorphic (actually, equal) to a `pair` -/
def diagram_iso_pair (F : discrete walking_pair ⥤ C) :
  F ≅ pair (F.obj walking_pair.left) (F.obj walking_pair.right) :=
nat_iso.of_components (λ j, eq_to_iso $ by cases j; refl) $ by tidy
>>>>>>> e6ccfe03

abbreviation binary_fan (X Y : C) := cone (pair X Y)
abbreviation binary_cofan (X Y : C) := cocone (pair X Y)

variables {X Y : C}

def binary_fan.mk {P : C} (π₁ : P ⟶ X) (π₂ : P ⟶ Y) : binary_fan X Y :=
{ X := P,
  π := { app := λ j, walking_pair.cases_on j π₁ π₂ }}
def binary_cofan.mk {P : C} (ι₁ : X ⟶ P) (ι₂ : Y ⟶ P) : binary_cofan X Y :=
{ X := P,
  ι := { app := λ j, walking_pair.cases_on j ι₁ ι₂ }}

@[simp] lemma binary_fan.mk_π_app_left {P : C} (π₁ : P ⟶ X) (π₂ : P ⟶ Y) :
  (binary_fan.mk π₁ π₂).π.app walking_pair.left = π₁ := rfl
@[simp] lemma binary_fan.mk_π_app_right {P : C} (π₁ : P ⟶ X) (π₂ : P ⟶ Y) :
  (binary_fan.mk π₁ π₂).π.app walking_pair.right = π₂ := rfl
@[simp] lemma binary_cofan.mk_ι_app_left {P : C} (ι₁ : X ⟶ P) (ι₂ : Y ⟶ P) :
  (binary_cofan.mk ι₁ ι₂).ι.app walking_pair.left = ι₁ := rfl
@[simp] lemma binary_cofan.mk_ι_app_right {P : C} (ι₁ : X ⟶ P) (ι₂ : Y ⟶ P) :
  (binary_cofan.mk ι₁ ι₂).ι.app walking_pair.right = ι₂ := rfl

abbreviation prod (X Y : C) [has_limit (pair X Y)] := limit (pair X Y)
abbreviation coprod (X Y : C) [has_colimit (pair X Y)] := colimit (pair X Y)

notation X `⨯`:20 Y:20 := prod X Y
notation X `⨿`:20 Y:20 := coprod X Y

abbreviation prod.fst {X Y : C} [has_limit (pair X Y)] : X ⨯ Y ⟶ X :=
limit.π (pair X Y) walking_pair.left
abbreviation prod.snd {X Y : C} [has_limit (pair X Y)] : X ⨯ Y ⟶ Y :=
limit.π (pair X Y) walking_pair.right
abbreviation coprod.inl {X Y : C} [has_colimit (pair X Y)] : X ⟶ X ⨿ Y :=
colimit.ι (pair X Y) walking_pair.left
abbreviation coprod.inr {X Y : C} [has_colimit (pair X Y)] : Y ⟶ X ⨿ Y :=
colimit.ι (pair X Y) walking_pair.right

abbreviation prod.lift {W X Y : C} [has_limit (pair X Y)] (f : W ⟶ X) (g : W ⟶ Y) : W ⟶ X ⨯ Y :=
limit.lift _ (binary_fan.mk f g)
abbreviation coprod.desc {W X Y : C} [has_colimit (pair X Y)] (f : X ⟶ W) (g : Y ⟶ W) : X ⨿ Y ⟶ W :=
colimit.desc _ (binary_cofan.mk f g)

abbreviation prod.map {W X Y Z : C} [has_limits_of_shape.{v} (discrete walking_pair) C]
  (f : W ⟶ Y) (g : X ⟶ Z) : W ⨯ X ⟶ Y ⨯ Z :=
lim.map (map_pair f g)
abbreviation coprod.map {W X Y Z : C} [has_colimits_of_shape.{v} (discrete walking_pair) C]
  (f : W ⟶ Y) (g : X ⟶ Z) : W ⨿ X ⟶ Y ⨿ Z :=
colim.map (map_pair f g)

variables (C)

class has_binary_products :=
(has_limits_of_shape : has_limits_of_shape.{v} (discrete walking_pair) C)
class has_binary_coproducts :=
(has_colimits_of_shape : has_colimits_of_shape.{v} (discrete walking_pair) C)

attribute [instance] has_binary_products.has_limits_of_shape has_binary_coproducts.has_colimits_of_shape

@[priority 100] -- see Note [lower instance priority]
instance [has_finite_products.{v} C] : has_binary_products.{v} C :=
{ has_limits_of_shape := by apply_instance }
@[priority 100] -- see Note [lower instance priority]
instance [has_finite_coproducts.{v} C] : has_binary_coproducts.{v} C :=
{ has_colimits_of_shape := by apply_instance }

/-- If `C` has all limits of diagrams `pair X Y`, then it has all binary products -/
def has_binary_products_of_has_limit_pair [Π {X Y : C}, has_limit (pair X Y)] :
  has_binary_products.{v} C :=
{ has_limits_of_shape := { has_limit := λ F, has_limit_of_iso (diagram_iso_pair F).symm } }

/-- If `C` has all colimits of diagrams `pair X Y`, then it has all binary coproducts -/
def has_binary_coproducts_of_has_colimit_pair [Π {X Y : C}, has_colimit (pair X Y)] :
  has_binary_coproducts.{v} C :=
{ has_colimits_of_shape := { has_colimit := λ F, has_colimit_of_iso (diagram_iso_pair F) } }

section

variables {C} [has_binary_products.{v} C]

local attribute [tidy] tactic.case_bash

/-- The braiding isomorphism which swaps a binary product. -/
@[simps] def prod.braiding (P Q : C) : P ⨯ Q ≅ Q ⨯ P :=
{ hom := prod.lift prod.snd prod.fst,
  inv := prod.lift prod.snd prod.fst }

@[simp] lemma prod.symmetry' (P Q : C) :
  prod.lift prod.snd prod.fst ≫ prod.lift prod.snd prod.fst = 𝟙 (P ⨯ Q) :=
by tidy

/-- The braiding isomorphism is symmetric. -/
lemma prod.symmetry (P Q : C) :
  (prod.braiding P Q).hom ≫ (prod.braiding Q P).hom = 𝟙 _ :=
by simp

/-- The associator isomorphism for binary products. -/
@[simps] def prod.associator
  (P Q R : C) : (P ⨯ Q) ⨯ R ≅ P ⨯ (Q ⨯ R) :=
{ hom :=
  prod.lift
    (prod.fst ≫ prod.fst)
    (prod.lift (prod.fst ≫ prod.snd) prod.snd),
  inv :=
  prod.lift
    (prod.lift prod.fst (prod.snd ≫ prod.fst))
    (prod.snd ≫ prod.snd) }

lemma prod.pentagon (W X Y Z : C) :
  prod.map ((prod.associator W X Y).hom) (𝟙 Z) ≫
      (prod.associator W (X ⨯ Y) Z).hom ≫ prod.map (𝟙 W) ((prod.associator X Y Z).hom) =
    (prod.associator (W ⨯ X) Y Z).hom ≫ (prod.associator W X (Y⨯Z)).hom :=
by tidy

lemma prod.associator_naturality {X₁ X₂ X₃ Y₁ Y₂ Y₃ : C} (f₁ : X₁ ⟶ Y₁) (f₂ : X₂ ⟶ Y₂) (f₃ : X₃ ⟶ Y₃) :
  prod.map (prod.map f₁ f₂) f₃ ≫ (prod.associator Y₁ Y₂ Y₃).hom =
    (prod.associator X₁ X₂ X₃).hom ≫ prod.map f₁ (prod.map f₂ f₃) :=
by tidy

variables [has_terminal.{v} C]

/-- The left unitor isomorphism for binary products with the terminal object. -/
@[simps] def prod.left_unitor
  (P : C) : ⊤_ C ⨯ P ≅ P :=
{ hom := prod.snd,
  inv := prod.lift (terminal.from P) (𝟙 _) }

/-- The right unitor isomorphism for binary products with the terminal object. -/
@[simps] def prod.right_unitor
  (P : C) : P ⨯ ⊤_ C ≅ P :=
{ hom := prod.fst,
  inv := prod.lift (𝟙 _) (terminal.from P) }

lemma prod.triangle (X Y : C) :
  (prod.associator X (⊤_ C) Y).hom ≫ prod.map (𝟙 X) ((prod.left_unitor Y).hom) =
    prod.map ((prod.right_unitor X).hom) (𝟙 Y) :=
by tidy

end

section
variables {C} [has_binary_coproducts.{v} C]

local attribute [tidy] tactic.case_bash

/-- The braiding isomorphism which swaps a binary coproduct. -/
@[simps] def coprod.braiding (P Q : C) : P ⨿ Q ≅ Q ⨿ P :=
{ hom := coprod.desc coprod.inr coprod.inl,
  inv := coprod.desc coprod.inr coprod.inl }

@[simp] lemma coprod.symmetry' (P Q : C) :
  coprod.desc coprod.inr coprod.inl ≫ coprod.desc coprod.inr coprod.inl = 𝟙 (P ⨿ Q) :=
by tidy

/-- The braiding isomorphism is symmetric. -/
lemma coprod.symmetry (P Q : C) :
  (coprod.braiding P Q).hom ≫ (coprod.braiding Q P).hom = 𝟙 _ :=
by simp

/-- The associator isomorphism for binary coproducts. -/
@[simps] def coprod.associator
  (P Q R : C) : (P ⨿ Q) ⨿ R ≅ P ⨿ (Q ⨿ R) :=
{ hom :=
  coprod.desc
    (coprod.desc coprod.inl (coprod.inl ≫ coprod.inr))
    (coprod.inr ≫ coprod.inr),
  inv :=
  coprod.desc
    (coprod.inl ≫ coprod.inl)
    (coprod.desc (coprod.inr ≫ coprod.inl) coprod.inr) }

lemma coprod.pentagon (W X Y Z : C) :
  coprod.map ((coprod.associator W X Y).hom) (𝟙 Z) ≫
      (coprod.associator W (X⨿Y) Z).hom ≫ coprod.map (𝟙 W) ((coprod.associator X Y Z).hom) =
    (coprod.associator (W⨿X) Y Z).hom ≫ (coprod.associator W X (Y⨿Z)).hom :=
by tidy

lemma coprod.associator_naturality {X₁ X₂ X₃ Y₁ Y₂ Y₃ : C} (f₁ : X₁ ⟶ Y₁) (f₂ : X₂ ⟶ Y₂) (f₃ : X₃ ⟶ Y₃) :
  coprod.map (coprod.map f₁ f₂) f₃ ≫ (coprod.associator Y₁ Y₂ Y₃).hom =
    (coprod.associator X₁ X₂ X₃).hom ≫ coprod.map f₁ (coprod.map f₂ f₃) :=
by tidy

variables [has_initial.{v} C]

/-- The left unitor isomorphism for binary coproducts with the initial object. -/
@[simps] def coprod.left_unitor
  (P : C) : ⊥_ C ⨿ P ≅ P :=
{ hom := coprod.desc (initial.to P) (𝟙 _),
  inv := coprod.inr }

/-- The right unitor isomorphism for binary coproducts with the initial object. -/
@[simps] def coprod.right_unitor
  (P : C) : P ⨿ ⊥_ C ≅ P :=
{ hom := coprod.desc (𝟙 _) (initial.to P),
  inv := coprod.inl }

lemma coprod.triangle (X Y : C) :
  (coprod.associator X (⊥_ C) Y).hom ≫ coprod.map (𝟙 X) ((coprod.left_unitor Y).hom) =
    coprod.map ((coprod.right_unitor X).hom) (𝟙 Y) :=
by tidy

end

end category_theory.limits<|MERGE_RESOLUTION|>--- conflicted
+++ resolved
@@ -58,7 +58,6 @@
 @[simp] lemma map_pair_left {W X Y Z : C} (f : W ⟶ Y) (g : X ⟶ Z) : (map_pair f g).app walking_pair.left = f := rfl
 @[simp] lemma map_pair_right {W X Y Z : C} (f : W ⟶ Y) (g : X ⟶ Z) : (map_pair f g).app walking_pair.right = g := rfl
 
-<<<<<<< HEAD
 section
 variables {D : Type u} [𝒟 : category.{v} D]
 include 𝒟
@@ -72,12 +71,11 @@
   inv_hom_id' := begin ext j, cases j; { dsimp, simp, } end }
 
 end
-=======
+
 /-- Every functor indexing a (co)product is naturally isomorphic (actually, equal) to a `pair` -/
 def diagram_iso_pair (F : discrete walking_pair ⥤ C) :
   F ≅ pair (F.obj walking_pair.left) (F.obj walking_pair.right) :=
 nat_iso.of_components (λ j, eq_to_iso $ by cases j; refl) $ by tidy
->>>>>>> e6ccfe03
 
 abbreviation binary_fan (X Y : C) := cone (pair X Y)
 abbreviation binary_cofan (X Y : C) := cocone (pair X Y)
