/-
Copyright (c) 2020 Bhavik Mehta. All rights reserved.
Released under Apache 2.0 license as described in the file LICENSE.
Authors: Bhavik Mehta, Scott Morrison
-/
import category_theory.opposites
import category_theory.full_subcategory
import category_theory.skeletal
import category_theory.currying
import category_theory.limits.lattice
import category_theory.limits.over
import category_theory.limits.shapes.images
import category_theory.limits.shapes.kernels
import category_theory.monad.adjunction

/-!
# The lattice of subobjects

We define `subobject X` as the quotient (by isomorphisms) of
`mono_over X := {f : over X // mono f.hom}`.

Here `mono_over X` is a thin category (a pair of objects has at most one morphism between them),
so we can think of it as a preorder. However as it is not skeletal, it is not a partial order.

There is a coercion from `subobject X` back to the ambient category `C`
(using choice to pick a representative), and for `P : subobject X`,
`P.arrow : (P : C) ⟶ X` is the inclusion morphism.

The predicate `h : P.factors f`, for `P : subobject Y` and `f : X ⟶ Y`
asserts the existence of some `P.factor_thru f : X ⟶ (P : C)` making the obvious diagram commute.
We provide conditions for `P.factors f`, when `P` is a kernel/equalizer/image/inf/sup subobject.

TODO: Add conditions for when `P` is a pullback subobject.

We provide
* `def pullback [has_pullbacks C] (f : X ⟶ Y) : subobject Y ⥤ subobject X`
* `def map (f : X ⟶ Y) [mono f] : subobject X ⥤ subobject Y`
* `def «exists» [has_images C] (f : X ⟶ Y) : subobject X ⥤ subobject Y`
(each first at the level of `mono_over`), and prove their basic properties and relationships.

We also provide the `semilattice_inf_top (subobject X)` instance when `[has_pullback C]`,
and the `semilattice_sup (subobject X)` instance when `[has_images C] [has_binary_coproducts C]`.

## Notes

This development originally appeared in Bhavik Mehta's "Topos theory for Lean" repository,
and was ported to mathlib by Scott Morrison.

### Implementation note

Currently we describe `pullback`, `map`, etc., as functors.
It may be better to just say that they are monotone functions,
and even avoid using categorical language entirely when describing `subobject X`.
(It's worth keeping this in mind in future use; it should be a relatively easy change here
if it looks preferable.)

### Relation to pseudoelements

There is a separate development of pseudoelements in `category_theory.abelian.pseudoelements`,
as a quotient (but not by isomorphism) of `over X`.

When a morphism `f` has an image, the image represents the same pseudoelement.
In a category with images `pseudoelements X` could be constructed as a quotient of `mono_over X`.
In fact, in an abelian category (I'm not sure in what generality beyond that),
`pseudoelements X` agrees with `subobject X`, but we haven't developed this in mathlib yet.

-/

universes v₁ v₂ u₁ u₂

noncomputable theory
namespace category_theory

open category_theory category_theory.category category_theory.limits

variables {C : Type u₁} [category.{v₁} C] {X Y Z : C}
variables {D : Type u₂} [category.{v₂} D]

/--
The category of monomorphisms into `X` as a full subcategory of the over category.
This isn't skeletal, so it's not a partial order.

Later we define `subobject X` as the quotient of this by isomorphisms.
-/
@[derive [category]]
def mono_over (X : C) := {f : over X // mono f.hom}

namespace mono_over

/-- Construct a `mono_over X`. -/
@[simps]
def mk' {X A : C} (f : A ⟶ X) [hf : mono f] : mono_over X := { val := over.mk f, property := hf }

/-- The inclusion from monomorphisms over X to morphisms over X. -/
def forget (X : C) : mono_over X ⥤ over X := full_subcategory_inclusion _

instance : has_coe (mono_over X) C :=
{ coe := λ Y, Y.val.left, }

@[simp]
lemma forget_obj_left {f} : ((forget X).obj f).left = (f : C) := rfl

/-- Convenience notation for the underlying arrow of a monomorphism over X. -/
abbreviation arrow (f : mono_over X) : _ ⟶ X := ((forget X).obj f).hom

@[simp] lemma mk'_arrow {X A : C} (f : A ⟶ X) [hf : mono f] : (mk' f).arrow = f := rfl

@[simp]
lemma forget_obj_hom {f} : ((forget X).obj f).hom = f.arrow := rfl

instance : full (forget X) := full_subcategory.full _
instance : faithful (forget X) := full_subcategory.faithful _

instance mono (f : mono_over X) : mono f.arrow := f.property

/-- The category of monomorphisms over X is a thin category,
which makes defining its skeleton easy. -/
instance is_thin {X : C} (f g : mono_over X) : subsingleton (f ⟶ g) :=
⟨begin
  intros h₁ h₂,
  ext1,
  erw [← cancel_mono g.arrow, over.w h₁, over.w h₂],
end⟩

@[reassoc] lemma w {f g : mono_over X} (k : f ⟶ g) : k.left ≫ g.arrow = f.arrow := over.w _

/-- Convenience constructor for a morphism in monomorphisms over `X`. -/
abbreviation hom_mk {f g : mono_over X} (h : f.val.left ⟶ g.val.left) (w : h ≫ g.arrow = f.arrow) :
  f ⟶ g :=
over.hom_mk h w

/-- Convenience constructor for an isomorphism in monomorphisms over `X`. -/
@[simps]
def iso_mk {f g : mono_over X} (h : f.val.left ≅ g.val.left) (w : h.hom ≫ g.arrow = f.arrow) :
  f ≅ g :=
{ hom := hom_mk h.hom w,
  inv := hom_mk h.inv (by rw [h.inv_comp_eq, w]) }

/--
Lift a functor between over categories to a functor between `mono_over` categories,
given suitable evidence that morphisms are taken to monomorphisms.
-/
@[simps]
def lift {Y : D} (F : over Y ⥤ over X)
  (h : ∀ (f : mono_over Y), mono (F.obj ((mono_over.forget Y).obj f)).hom) :
  mono_over Y ⥤ mono_over X :=
{ obj := λ f, ⟨_, h f⟩,
  map := λ _ _ k, (mono_over.forget X).preimage ((mono_over.forget Y ⋙ F).map k), }

/--
Isomorphic functors `over Y ⥤ over X` lift to isomorphic functors `mono_over Y ⥤ mono_over X`.
-/
def lift_iso {Y : D} {F₁ F₂ : over Y ⥤ over X} (h₁ h₂) (i : F₁ ≅ F₂) :
  lift F₁ h₁ ≅ lift F₂ h₂ :=
fully_faithful_cancel_right (mono_over.forget X) (iso_whisker_left (mono_over.forget Y) i)

/-- `mono_over.lift` commutes with composition of functors. -/
def lift_comp {X Z : C} {Y : D} (F : over X ⥤ over Y) (G : over Y ⥤ over Z) (h₁ h₂) :
  lift F h₁ ⋙ lift G h₂ ≅ lift (F ⋙ G) (λ f, h₂ ⟨_, h₁ f⟩) :=
fully_faithful_cancel_right (mono_over.forget _) (iso.refl _)

/-- `mono_over.lift` preserves the identity functor. -/
def lift_id :
  lift (𝟭 (over X)) (λ f, f.2) ≅ 𝟭 _ :=
fully_faithful_cancel_right (mono_over.forget _) (iso.refl _)

@[simp]
lemma lift_comm (F : over Y ⥤ over X)
  (h : ∀ (f : mono_over Y), mono (F.obj ((mono_over.forget Y).obj f)).hom) :
  lift F h ⋙ mono_over.forget X = mono_over.forget Y ⋙ F :=
rfl

/--
Monomorphisms over an object `f : over A` in an over category
are equivalent to monomorphisms over the source of `f`.
-/
def slice {A : C} {f : over A} (h₁ h₂) : mono_over f ≌ mono_over f.left :=
{ functor := mono_over.lift f.iterated_slice_equiv.functor h₁,
  inverse := mono_over.lift f.iterated_slice_equiv.inverse h₂,
  unit_iso := mono_over.lift_id.symm ≪≫
    mono_over.lift_iso _ _ f.iterated_slice_equiv.unit_iso ≪≫
    (mono_over.lift_comp _ _ _ _).symm,
  counit_iso := mono_over.lift_comp _ _ _ _ ≪≫
    mono_over.lift_iso _ _ f.iterated_slice_equiv.counit_iso ≪≫
    mono_over.lift_id }

/-- When `f : X ⟶ Y` and `P : mono_over Y`,
`P.factors f` expresses that there exists a factorisation of `f` through `P`.
Given `h : P.factors f`, you can recover the morphism as `P.factor_thru f h`.
-/
def factors {X Y : C} (P : mono_over Y) (f : X ⟶ Y) : Prop := ∃ g : X ⟶ P.val.left, g ≫ P.arrow = f

/-- `P.factor_thru f h` provides a factorisation of `f : X ⟶ Y` through some `P : mono_over Y`,
given the evidence `h : P.factors f` that such a factorisation exists. -/
def factor_thru {X Y : C} (P : mono_over Y) (f : X ⟶ Y) (h : factors P f) : X ⟶ P.val.left :=
classical.some h

section pullback
variables [has_pullbacks C]

/-- When `C` has pullbacks, a morphism `f : X ⟶ Y` induces a functor `mono_over Y ⥤ mono_over X`,
by pulling back a monomorphism along `f`. -/
def pullback (f : X ⟶ Y) : mono_over Y ⥤ mono_over X :=
mono_over.lift (over.pullback f)
begin
  intro g,
  apply @pullback.snd_of_mono _ _ _ _ _ _ _ _ _,
  change mono g.arrow,
  apply_instance,
end

/-- pullback commutes with composition (up to a natural isomorphism) -/
def pullback_comp (f : X ⟶ Y) (g : Y ⟶ Z) : pullback (f ≫ g) ≅ pullback g ⋙ pullback f :=
lift_iso _ _ (over.pullback_comp _ _) ≪≫ (lift_comp _ _ _ _).symm

/-- pullback preserves the identity (up to a natural isomorphism) -/
def pullback_id : pullback (𝟙 X) ≅ 𝟭 _ :=
lift_iso _ _ over.pullback_id ≪≫ lift_id

@[simp] lemma pullback_obj_left (f : X ⟶ Y) (g : mono_over Y) :
  (((pullback f).obj g) : C) = limits.pullback g.arrow f :=
rfl

@[simp] lemma pullback_obj_arrow (f : X ⟶ Y) (g : mono_over Y) :
  ((pullback f).obj g).arrow = pullback.snd :=
rfl

end pullback

section map

attribute [instance] mono_comp

/--
We can map monomorphisms over `X` to monomorphisms over `Y`
by post-composition with a monomorphism `f : X ⟶ Y`.
-/
def map (f : X ⟶ Y) [mono f] : mono_over X ⥤ mono_over Y :=
lift (over.map f)
(λ g, by apply mono_comp g.arrow f)

/-- `mono_over.map` commutes with composition (up to a natural isomorphism). -/
def map_comp (f : X ⟶ Y) (g : Y ⟶ Z) [mono f] [mono g] :
  map (f ≫ g) ≅ map f ⋙ map g :=
lift_iso _ _ (over.map_comp _ _) ≪≫ (lift_comp _ _ _ _).symm

/-- `mono_over.map` preserves the identity (up to a natural isomorphism). -/
def map_id : map (𝟙 X) ≅ 𝟭 _ :=
lift_iso _ _ over.map_id ≪≫ lift_id

@[simp] lemma map_obj_left (f : X ⟶ Y) [mono f] (g : mono_over X) :
  (((map f).obj g) : C) = g.val.left :=
rfl

@[simp]
lemma map_obj_arrow (f : X ⟶ Y) [mono f] (g : mono_over X) :
  ((map f).obj g).arrow = g.arrow ≫ f :=
rfl

instance full_map (f : X ⟶ Y) [mono f] : full (map f) :=
{ preimage := λ g h e,
  begin
    refine hom_mk e.left _,
    rw [← cancel_mono f, assoc],
    apply w e,
  end }

instance faithful_map (f : X ⟶ Y) [mono f] : faithful (map f) := {}.

/--
Isomorphic objects have equivalent `mono_over` categories.
-/
def map_iso {A B : C} (e : A ≅ B) : mono_over A ≌ mono_over B :=
{ functor := map e.hom,
  inverse := map e.inv,
  unit_iso := ((map_comp _ _).symm ≪≫ eq_to_iso (by simp) ≪≫ map_id).symm,
  counit_iso := ((map_comp _ _).symm ≪≫ eq_to_iso (by simp) ≪≫ map_id) }

section
variable [has_pullbacks C]

/-- `map f` is left adjoint to `pullback f` when `f` is a monomorphism -/
def map_pullback_adj (f : X ⟶ Y) [mono f] : map f ⊣ pullback f :=
adjunction.restrict_fully_faithful
  (forget X) (forget Y) (over.map_pullback_adj f) (iso.refl _) (iso.refl _)

/-- `mono_over.map f` followed by `mono_over.pullback f` is the identity. -/
def pullback_map_self (f : X ⟶ Y) [mono f] :
  map f ⋙ pullback f ≅ 𝟭 _ :=
(as_iso (mono_over.map_pullback_adj f).unit).symm

end

end map

section image
variables (f : X ⟶ Y) [has_image f]

/--
The `mono_over Y` for the image inclusion for a morphism `f : X ⟶ Y`.
-/
def image_mono_over (f : X ⟶ Y) [has_image f] : mono_over Y := mono_over.mk' (image.ι f)

@[simp] lemma image_mono_over_arrow (f : X ⟶ Y) [has_image f] :
  (image_mono_over f).arrow = image.ι f :=
rfl

end image

section image

variables [has_images C]

/--
Taking the image of a morphism gives a functor `over X ⥤ mono_over X`.
-/
@[simps]
def image : over X ⥤ mono_over X :=
{ obj := λ f, image_mono_over f.hom,
  map := λ f g k,
  begin
    apply (forget X).preimage _,
    apply over.hom_mk _ _,
    refine image.lift {I := image _, m := image.ι g.hom, e := k.left ≫ factor_thru_image g.hom},
    apply image.lift_fac,
  end }

/--
`mono_over.image : over X ⥤ mono_over X` is left adjoint to
`mono_over.forget : mono_over X ⥤ over X`
-/
def image_forget_adj : image ⊣ forget X :=
adjunction.mk_of_hom_equiv
{ hom_equiv := λ f g,
  { to_fun := λ k,
    begin
      apply over.hom_mk (factor_thru_image f.hom ≫ k.left) _,
      change (factor_thru_image f.hom ≫ k.left) ≫ _ = f.hom,
      rw [assoc, over.w k],
      apply image.fac
    end,
    inv_fun := λ k,
    begin
      refine over.hom_mk _ _,
      refine image.lift {I := g.val.left, m := g.arrow, e := k.left, fac' := over.w k},
      apply image.lift_fac,
    end,
    left_inv := λ k, subsingleton.elim _ _,
    right_inv := λ k,
    begin
      ext1,
      change factor_thru_image _ ≫ image.lift _ = _,
      rw [← cancel_mono g.arrow, assoc, image.lift_fac, image.fac f.hom],
      exact (over.w k).symm,
    end } }

instance : is_right_adjoint (forget X) :=
{ left := image, adj := image_forget_adj }

instance reflective : reflective (forget X) := {}.

/--
Forgetting that a monomorphism over `X` is a monomorphism, then taking its image,
is the identity functor.
-/
def forget_image : forget X ⋙ image ≅ 𝟭 (mono_over X) :=
as_iso (adjunction.counit image_forget_adj)

end image

section «exists»
variables [has_images C]

/--
In the case where `f` is not a monomorphism but `C` has images,
we can still take the "forward map" under it, which agrees with `mono_over.map f`.
-/
def «exists» (f : X ⟶ Y) : mono_over X ⥤ mono_over Y :=
forget _ ⋙ over.map f ⋙ image

instance faithful_exists (f : X ⟶ Y) : faithful («exists» f) := {}.

/--
When `f : X ⟶ Y` is a monomorphism, `exists f` agrees with `map f`.
-/
def exists_iso_map (f : X ⟶ Y) [mono f] : «exists» f ≅ map f :=
nat_iso.of_components
begin
  intro Z,
  suffices : (forget _).obj ((«exists» f).obj Z) ≅ (forget _).obj ((map f).obj Z),
    apply preimage_iso this,
  apply over.iso_mk _ _,
  apply image_mono_iso_source (Z.arrow ≫ f),
  apply image_mono_iso_source_hom_self,
end
begin
  intros Z₁ Z₂ g,
  ext1,
  change image.lift ⟨_, _, _, _⟩ ≫ (image_mono_iso_source (Z₂.arrow ≫ f)).hom =
         (image_mono_iso_source (Z₁.arrow ≫ f)).hom ≫ g.left,
  rw [← cancel_mono (Z₂.arrow ≫ f), assoc, assoc, w_assoc g, image_mono_iso_source_hom_self,
      image_mono_iso_source_hom_self],
  apply image.lift_fac,
end

/-- `exists` is adjoint to `pullback` when images exist -/
def exists_pullback_adj (f : X ⟶ Y) [has_pullbacks C] : «exists» f ⊣ pullback f :=
adjunction.restrict_fully_faithful (forget X) (𝟭 _)
  ((over.map_pullback_adj f).comp _ _ image_forget_adj)
  (iso.refl _)
  (iso.refl _)

end «exists»

section has_top

instance {X : C} : has_top (mono_over X) :=
{ top := mk' (𝟙 _) }

instance {X : C} : inhabited (mono_over X) := ⟨⊤⟩

/-- The morphism to the top object in `mono_over X`. -/
def le_top (f : mono_over X) : f ⟶ ⊤ :=
hom_mk f.arrow (comp_id _)

@[simp] lemma top_left (X : C) : ((⊤ : mono_over X) : C) = X := rfl
@[simp] lemma top_arrow (X : C) : (⊤ : mono_over X).arrow = 𝟙 X := rfl

/-- `map f` sends `⊤ : mono_over X` to `⟨X, f⟩ : mono_over Y`. -/
def map_top (f : X ⟶ Y) [mono f] : (map f).obj ⊤ ≅ mk' f :=
iso_of_both_ways (hom_mk (𝟙 _) rfl) (hom_mk (𝟙 _) (by simp [id_comp f]))

section
variable [has_pullbacks C]

/-- The pullback of the top object in `mono_over Y`
is (isomorphic to) the top object in `mono_over X`. -/
def pullback_top (f : X ⟶ Y) : (pullback f).obj ⊤ ≅ ⊤ :=
iso_of_both_ways (le_top _) (hom_mk (pullback.lift f (𝟙 _) (by tidy)) (pullback.lift_snd _ _ _))

/-- There is a morphism from `⊤ : mono_over A` to the pullback of a monomorphism along itself;
as the category is thin this is an isomorphism. -/
def top_le_pullback_self {A B : C} (f : A ⟶ B) [mono f] :
  (⊤ : mono_over A) ⟶ (pullback f).obj (mk' f) :=
hom_mk _ (pullback.lift_snd _ _ rfl)

/-- The pullback of a monomorphism along itself is isomorphic to the top object. -/
def pullback_self {A B : C} (f : A ⟶ B) [mono f] :
  (pullback f).obj (mk' f) ≅ ⊤ :=
iso_of_both_ways (le_top _) (top_le_pullback_self _)

end

end has_top

section has_bot
variables [has_zero_morphisms C] [has_zero_object C]
local attribute [instance] has_zero_object.has_zero

instance {X : C} : has_bot (mono_over X) :=
{ bot := mk' (0 : 0 ⟶ X) }

@[simp] lemma bot_left (X : C) : ((⊥ : mono_over X) : C) = 0 := rfl
@[simp] lemma bot_arrow {X : C} : (⊥ : mono_over X).arrow = 0 :=
by ext

/-- The (unique) morphism from `⊥ : mono_over X` to any other `f : mono_over X`. -/
def bot_le {X : C} (f : mono_over X) : ⊥ ⟶ f :=
hom_mk 0 (by simp)

/-- `map f` sends `⊥ : mono_over X` to `⊥ : mono_over Y`. -/
def map_bot (f : X ⟶ Y) [mono f] : (map f).obj ⊥ ≅ ⊥ :=
iso_of_both_ways (hom_mk 0 (by simp)) (hom_mk (𝟙 _) (by simp [id_comp f]))

end has_bot

section inf
variables [has_pullbacks C]

/--
When `[has_pullbacks C]`, `mono_over A` has "intersections", functorial in both arguments.

As `mono_over A` is only a preorder, this doesn't satisfy the axioms of `semilattice_inf`,
but we reuse all the names from `semilattice_inf` because they will be used to construct
`semilattice_inf (subobject A)` shortly.
-/
@[simps]
def inf {A : C} : mono_over A ⥤ mono_over A ⥤ mono_over A :=
{ obj := λ f, pullback f.arrow ⋙ map f.arrow,
  map := λ f₁ f₂ k,
  { app := λ g,
    begin
      apply hom_mk _ _,
      apply pullback.lift pullback.fst (pullback.snd ≫ k.left) _,
      rw [pullback.condition, assoc, w k],
      dsimp,
      rw [pullback.lift_snd_assoc, assoc, w k],
    end } }.

/-- A morphism from the "infimum" of two objects in `mono_over A` to the first object. -/
def inf_le_left {A : C} (f g : mono_over A) :
  (inf.obj f).obj g ⟶ f :=
hom_mk _ rfl

/-- A morphism from the "infimum" of two objects in `mono_over A` to the second object. -/
def inf_le_right {A : C} (f g : mono_over A) :
  (inf.obj f).obj g ⟶ g :=
hom_mk _ pullback.condition

/-- A morphism version of the `le_inf` axiom. -/
def le_inf {A : C} (f g h : mono_over A) :
  (h ⟶ f) → (h ⟶ g) → (h ⟶ (inf.obj f).obj g) :=
begin
  intros k₁ k₂,
  refine hom_mk (pullback.lift k₂.left k₁.left _) _,
  rw [w k₁, w k₂],
  erw [pullback.lift_snd_assoc, w k₁],
end

end inf

section sup
variables [has_images C] [has_binary_coproducts C]

/-- When `[has_images C] [has_binary_coproducts C]`, `mono_over A` has a `sup` construction,
which is functorial in both arguments,
and which on `subobject A` will induce a `semilattice_sup`. -/
def sup  {A : C} : mono_over A ⥤ mono_over A ⥤ mono_over A :=
curry_obj ((forget A).prod (forget A) ⋙ uncurry.obj over.coprod ⋙ image)

/-- A morphism version of `le_sup_left`. -/
def le_sup_left {A : C} (f g : mono_over A) :
  f ⟶ (sup.obj f).obj g :=
begin
  refine hom_mk (coprod.inl ≫ factor_thru_image _) _,
  erw [category.assoc, image.fac, coprod.inl_desc],
  refl,
end

/-- A morphism version of `le_sup_right`. -/
def le_sup_right {A : C} (f g : mono_over A) :
  g ⟶ (sup.obj f).obj g :=
begin
  refine hom_mk (coprod.inr ≫ factor_thru_image _) _,
  erw [category.assoc, image.fac, coprod.inr_desc],
  refl,
end

/-- A morphism version of `sup_le`. -/
def sup_le {A : C} (f g h : mono_over A) :
  (f ⟶ h) → (g ⟶ h) → ((sup.obj f).obj g ⟶ h) :=
begin
  intros k₁ k₂,
  refine hom_mk _ _,
  apply image.lift ⟨_, h.arrow, coprod.desc k₁.left k₂.left, _⟩,
  { dsimp,
    ext1,
    { simp [w k₁] },
    { simp [w k₂] } },
  { apply image.lift_fac }
end

end sup

end mono_over

/-!
We now construct the subobject lattice for `X : C`,
as the quotient by isomorphisms of `mono_over X`.

Since `mono_over X` is a thin category, we use `thin_skeleton` to take the quotient.

Essentially all the structure defined above on `mono_over X` descends to `subobject X`,
with morphisms becoming inequalities, and isomorphisms becoming equations.
-/

/--
The category of subobjects of `X : C`, defined as isomorphism classes of monomorphisms into `X`.
-/
@[derive [partial_order, category]]
def subobject (X : C) := thin_skeleton (mono_over X)

namespace subobject

/-- Convenience constructor for a subobject. -/
abbreviation mk {X A : C} (f : A ⟶ X) [mono f] : subobject X :=
(to_thin_skeleton _).obj (mono_over.mk' f)

/--
Use choice to pick a representative `mono_over X` for each `subobject X`.
-/
noncomputable
def representative {X : C} : subobject X ⥤ mono_over X :=
thin_skeleton.from_thin_skeleton _


/--
Starting with `A : mono_over X`, we can take its equivalence class in `subobject X`
then pick an arbitrary representative using `representative.obj`.
This is isomorphic (in `mono_over X`) to the original `A`.
-/
noncomputable
def representative_iso {X : C} (A : mono_over X) :
  representative.obj ((to_thin_skeleton _).obj A) ≅ A :=
(thin_skeleton.from_thin_skeleton _).as_equivalence.counit_iso.app A

/--
Use choice to pick a representative underlying object in `C` for any `subobject X`.

Prefer to use the coercion `P : C` rather than explicitly writing `underlying.obj P`.
-/
noncomputable
def underlying {X : C} : subobject X ⥤ C :=
representative ⋙ mono_over.forget _ ⋙ over.forget _

instance : has_coe (subobject X) C :=
{ coe := λ Y, underlying.obj Y, }

@[simp] lemma underlying_as_coe {X : C} (P : subobject X) : underlying.obj P = P := rfl

/--
If we construct a `subobject Y` from an explicit `f : X ⟶ Y` with `[mono f]`,
then pick an arbitrary choice of underlying object `(subobject.mk f : C)` back in `C`,
it is isomorphic (in `C`) to the original `X`.
-/
noncomputable
def underlying_iso {X Y : C} (f : X ⟶ Y) [mono f] : (subobject.mk f : C) ≅ X :=
(mono_over.forget _ ⋙ over.forget _).map_iso (representative_iso (mono_over.mk' f))

/--
The morphism in `C` from the arbitrarily chosen underlying object to the ambient object.
-/
noncomputable
def arrow {X : C} (Y : subobject X) : (Y : C) ⟶ X :=
(representative.obj Y).val.hom

instance arrow_mono {X : C} (Y : subobject X) : mono (Y.arrow) :=
(representative.obj Y).property

@[simp]
lemma representative_coe (Y : subobject X) :
  (representative.obj Y : C) = (Y : C) :=
rfl

@[simp]
lemma representative_arrow (Y : subobject X) :
  (representative.obj Y).arrow = Y.arrow :=
rfl

@[simp]
lemma underlying_arrow {X : C} {Y Z : subobject X} (f : Y ⟶ Z) :
  underlying.map f ≫ arrow Z = arrow Y :=
over.w (representative.map f)

@[simp]
lemma underlying_iso_arrow {X Y : C} (f : X ⟶ Y) [mono f] :
  (underlying_iso f).inv ≫ (subobject.mk f).arrow = f :=
over.w _

/-- Two morphisms into a subobject are equal exactly if
the morphisms into the ambient object are equal -/
@[ext]
lemma eq_of_comp_arrow_eq {X Y : C} {P : subobject Y}
  {f g : X ⟶ P} (h : f ≫ P.arrow = g ≫ P.arrow) : f = g :=
(cancel_mono P.arrow).mp h

-- TODO surely there is a cleaner proof here
lemma le_of_comm {B : C} {X Y : subobject B} (f : (X : C) ⟶ (Y : C)) (w : f ≫ Y.arrow = X.arrow) :
  X ≤ Y :=
begin
  revert f w,
  refine quotient.induction_on₂' X Y _,
  intros P Q f w,
  fsplit,
  refine over.hom_mk ((representative_iso P).inv.left ≫ f ≫ (representative_iso Q).hom.left) _,
  dsimp,
  simp only [over.w, category.assoc],
  erw [w, (representative_iso P).inv.w],
  dsimp,
  simp only [category.comp_id],
end

/-- When `f : X ⟶ Y` and `P : subobject Y`,
`P.factors f` expresses that there exists a factorisation of `f` through `P`.
Given `h : P.factors f`, you can recover the morphism as `P.factor_thru f h`.
-/
def factors {X Y : C} (P : subobject Y) (f : X ⟶ Y) : Prop :=
quotient.lift_on' P (λ P, P.factors f)
begin
  rintros P Q ⟨h⟩,
  apply propext,
  split,
  { rintro ⟨i, w⟩,
    exact ⟨i ≫ h.hom.left, by erw [category.assoc, over.w h.hom, w]⟩, },
  { rintro ⟨i, w⟩,
    exact ⟨i ≫ h.inv.left, by erw [category.assoc, over.w h.inv, w]⟩, },
end

lemma factors_iff {X Y : C} (P : subobject Y) (f : X ⟶ Y) :
  P.factors f ↔ (representative.obj P).factors f :=
begin
  induction P,
  { rcases P with ⟨⟨P, ⟨⟩, g⟩, hg⟩,
    resetI,
    fsplit,
    { rintro ⟨i, w⟩,
      refine ⟨i ≫ (underlying_iso g).inv, _⟩,
      simp only [category_theory.category.assoc],
      convert w,
      convert underlying_iso_arrow _, },
    { rintro ⟨i, w⟩,
      refine ⟨i ≫ (underlying_iso g).hom, _⟩,
      simp only [category_theory.category.assoc],
      convert w,
      rw ←iso.eq_inv_comp,
      symmetry,
      convert underlying_iso_arrow _, }, },
  { refl, },
end

/-- `P.factor_thru f h` provides a factorisation of `f : X ⟶ Y` through some `P : subobject Y`,
given the evidence `h : P.factors f` that such a factorisation exists. -/
def factor_thru {X Y : C} (P : subobject Y) (f : X ⟶ Y) (h : factors P f) : X ⟶ P :=
classical.some ((factors_iff _ _).mp h)

@[simp, reassoc] lemma factor_thru_arrow {X Y : C} (P : subobject Y) (f : X ⟶ Y) (h : factors P f) :
  P.factor_thru f h ≫ P.arrow = f :=
classical.some_spec ((factors_iff _ _).mp h)

@[simp] lemma factor_thru_eq_zero [has_zero_morphisms C]
  {X Y : C} {P : subobject Y} {f : X ⟶ Y} {h : factors P f} :
  P.factor_thru f h = 0 ↔ f = 0 :=
begin
  fsplit,
  { intro w,
    replace w := w =≫ P.arrow,
    simpa using w, },
  { rintro rfl,
    apply (cancel_mono P.arrow).mp,
    simp, },
end

lemma factors_comp_arrow {X Y : C} {P : subobject Y} (f : X ⟶ P) : P.factors (f ≫ P.arrow) :=
(factors_iff _ _).mpr ⟨f, rfl⟩

lemma factors_of_factors_right {X Y Z : C} {P : subobject Z} (f : X ⟶ Y) {g : Y ⟶ Z}
  (h : P.factors g) : P.factors (f ≫ g) :=
begin
  revert P,
  refine quotient.ind' _,
  intro P,
  rintro ⟨g, rfl⟩,
  exact ⟨f ≫ g, by simp⟩,
end

lemma factors_of_le {Y Z : C} {P Q : subobject Y} (f : Z ⟶ Y) (h : P ≤ Q) :
  P.factors f → Q.factors f :=
begin
  revert P Q,
  refine quotient.ind₂' _,
  rintro P Q ⟨h⟩ ⟨g, rfl⟩,
  refine ⟨g ≫ h.left, _⟩,
  rw assoc,
  congr' 1,
  apply over.w h,
end

@[simp]
lemma factor_thru_right {X Y Z : C} {P : subobject Z} (f : X ⟶ Y) (g : Y ⟶ Z) (h : P.factors g) :
  f ≫ P.factor_thru g h = P.factor_thru (f ≫ g) (factors_of_factors_right f h) :=
begin
  apply (cancel_mono P.arrow).mp,
  simp,
end

end subobject

namespace limits

section equalizer
variables (f g : X ⟶ Y) [has_equalizer f g]

/-- The equalizer of morphisms `f g : X ⟶ Y` as a `subobject X`. -/
def equalizer_subobject : subobject X :=
subobject.mk (equalizer.ι f g)

/-- The underlying object of `equalizer_subobject f g` is (up to isomorphism!)
the same as the chosen object `equalizer f g`. -/
def equalizer_subobject_iso : (equalizer_subobject f g : C) ≅ equalizer f g :=
subobject.underlying_iso (equalizer.ι f g)

lemma equalizer_subobject_arrow :
  (equalizer_subobject f g).arrow = (equalizer_subobject_iso f g).hom ≫ equalizer.ι f g :=
(over.w (subobject.representative_iso (mono_over.mk' (equalizer.ι f g))).hom).symm

@[simp] lemma equalizer_subobject_arrow' :
  (equalizer_subobject_iso f g).inv ≫ (equalizer_subobject f g).arrow = equalizer.ι f g :=
over.w (subobject.representative_iso (mono_over.mk' (equalizer.ι f g))).inv

@[reassoc]
lemma equalizer_subobject_arrow_comp :
  (equalizer_subobject f g).arrow ≫ f = (equalizer_subobject f g).arrow ≫ g :=
by simp [equalizer_subobject_arrow, equalizer.condition]

lemma equalizer_subobject_factors {W : C} (h : W ⟶ X) (w : h ≫ f = h ≫ g) :
  (equalizer_subobject f g).factors h :=
⟨equalizer.lift h w, by simp⟩

lemma equalizer_subobject_factors_iff {W : C} (h : W ⟶ X) :
  (equalizer_subobject f g).factors h ↔ h ≫ f = h ≫ g :=
⟨λ w, by rw [←subobject.factor_thru_arrow _ _ w, category.assoc,
  equalizer_subobject_arrow_comp, category.assoc],
equalizer_subobject_factors f g h⟩

end equalizer

section kernel
variables [has_zero_morphisms C] (f : X ⟶ Y) [has_kernel f]

/-- The kernel of a morphism `f : X ⟶ Y` as a `subobject X`. -/
def kernel_subobject : subobject X :=
subobject.mk (kernel.ι f)

/-- The underlying object of `kernel_subobject f` is (up to isomorphism!)
the same as the chosen object `kernel f`. -/
def kernel_subobject_iso :
  (kernel_subobject f : C) ≅ kernel f :=
subobject.underlying_iso (kernel.ι f)

lemma kernel_subobject_arrow :
  (kernel_subobject f).arrow = (kernel_subobject_iso f).hom ≫ kernel.ι f :=
(over.w (subobject.representative_iso (mono_over.mk' (kernel.ι f))).hom).symm

@[simp] lemma kernel_subobject_arrow' :
  (kernel_subobject_iso f).inv ≫ (kernel_subobject f).arrow = kernel.ι f :=
over.w (subobject.representative_iso (mono_over.mk' (kernel.ι f))).inv

@[simp]
lemma kernel_subobject_arrow_comp :
  (kernel_subobject f).arrow ≫ f = 0 :=
by simp [kernel_subobject_arrow, kernel.condition]

lemma kernel_subobject_factors {W : C} (h : W ⟶ X) (w : h ≫ f = 0) :
  (kernel_subobject f).factors h :=
⟨kernel.lift _ h w, by simp⟩

lemma kernel_subobject_factors_iff {W : C} (h : W ⟶ X) :
  (kernel_subobject f).factors h ↔ h ≫ f = 0 :=
⟨λ w, by rw [←subobject.factor_thru_arrow _ _ w, category.assoc,
  kernel_subobject_arrow_comp, comp_zero],
kernel_subobject_factors f h⟩

end kernel

section image
variables (f : X ⟶ Y) [has_image f]

/-- The image of a morphism `f g : X ⟶ Y` as a `subobject Y`. -/
def image_subobject : subobject Y :=
(to_thin_skeleton _).obj (mono_over.image_mono_over f)

/-- The underlying object of `image_subobject f` is (up to isomorphism!)
the same as the chosen object `image f`. -/
def image_subobject_iso :
  (image_subobject f : C) ≅ image f :=
subobject.underlying_iso (image.ι f)

lemma image_subobject_arrow :
  (image_subobject f).arrow = (image_subobject_iso f).hom ≫ image.ι f :=
(over.w (subobject.representative_iso (mono_over.mk' (image.ι f))).hom).symm

@[simp] lemma image_subobject_arrow' :
  (image_subobject_iso f).inv ≫ (image_subobject f).arrow = image.ι f :=
over.w (subobject.representative_iso (mono_over.mk' (image.ι f))).inv

/-- A factorisation of `f : X ⟶ Y` through `image_subobject f`. -/
def factor_thru_image_subobject : X ⟶ image_subobject f :=
factor_thru_image f ≫ (image_subobject_iso f).inv

lemma image_subobject_arrow_comp :
  factor_thru_image_subobject f ≫ (image_subobject f).arrow = f :=
by simp [factor_thru_image_subobject, image_subobject_arrow]

-- TODO an iff characterisation of `(image_subobject f).factors h`
lemma image_subobject_factors {W : C} (h : W ⟶ Y) (k : W ⟶ X) (w : k ≫ f = h) :
  (image_subobject f).factors h :=
⟨k ≫ factor_thru_image f, by simp [w]⟩

lemma image_subobject_le {A B : C} {X : subobject B} (f : A ⟶ B) [has_image f]
  (h : A ⟶ X) (w : h ≫ X.arrow = f) :
  image_subobject f ≤ X :=
subobject.le_of_comm
  ((image_subobject_iso f).hom ≫ image.lift { I := (X : C), e := h, m := X.arrow, })
  (by simp [←image_subobject_arrow f])

end image

end limits

open category_theory.limits

namespace subobject

/-- Any functor `mono_over X ⥤ mono_over Y` descends to a functor
`subobject X ⥤ subobject Y`, because `mono_over Y` is thin. -/
def lower {Y : D} (F : mono_over X ⥤ mono_over Y) : subobject X ⥤ subobject Y :=
thin_skeleton.map F

/-- Isomorphic functors become equal when lowered to `subobject`.
(It's not as evil as usual to talk about equality between functors
because the categories are thin and skeletal.) -/
lemma lower_iso (F₁ F₂ : mono_over X ⥤ mono_over Y) (h : F₁ ≅ F₂) :
  lower F₁ = lower F₂ :=
thin_skeleton.map_iso_eq h

/-- A ternary version of `subobject.lower`. -/
def lower₂ (F : mono_over X ⥤ mono_over Y ⥤ mono_over Z) :
  subobject X ⥤ subobject Y ⥤ subobject Z :=
thin_skeleton.map₂ F

@[simp]
lemma lower_comm (F : mono_over Y ⥤ mono_over X) :
  to_thin_skeleton _ ⋙ lower F = F ⋙ to_thin_skeleton _ :=
rfl

/-- An adjunction between `mono_over A` and `mono_over B` gives an adjunction
between `subobject A` and `subobject B`. -/
def lower_adjunction {A : C} {B : D}
  {L : mono_over A ⥤ mono_over B} {R : mono_over B ⥤ mono_over A} (h : L ⊣ R) :
  lower L ⊣ lower R :=
thin_skeleton.lower_adjunction _ _ h

/-- An equivalence between `mono_over A` and `mono_over B` gives an equivalence
between `subobject A` and `subobject B`. -/
@[simps]
def lower_equivalence {A : C} {B : D} (e : mono_over A ≌ mono_over B) : subobject A ≌ subobject B :=
{ functor := lower e.functor,
  inverse := lower e.inverse,
  unit_iso :=
  begin
    apply eq_to_iso,
    convert thin_skeleton.map_iso_eq e.unit_iso,
    { exact thin_skeleton.map_id_eq.symm },
    { exact (thin_skeleton.map_comp_eq _ _).symm },
  end,
  counit_iso :=
  begin
    apply eq_to_iso,
    convert thin_skeleton.map_iso_eq e.counit_iso,
    { exact (thin_skeleton.map_comp_eq _ _).symm },
    { exact thin_skeleton.map_id_eq.symm },
  end }

section pullback
variables [has_pullbacks C]

/-- When `C` has pullbacks, a morphism `f : X ⟶ Y` induces a functor `subobject Y ⥤ subobject X`,
by pulling back a monomorphism along `f`. -/
def pullback (f : X ⟶ Y) : subobject Y ⥤ subobject X :=
lower (mono_over.pullback f)

lemma pullback_id (x : subobject X) : (pullback (𝟙 X)).obj x = x :=
begin
  apply quotient.induction_on' x,
  intro f,
  apply quotient.sound,
  exact ⟨mono_over.pullback_id.app f⟩,
end

lemma pullback_comp (f : X ⟶ Y) (g : Y ⟶ Z) (x : subobject Z) :
  (pullback (f ≫ g)).obj x = (pullback f).obj ((pullback g).obj x) :=
begin
  apply quotient.induction_on' x,
  intro t,
  apply quotient.sound,
  refine ⟨(mono_over.pullback_comp _ _).app t⟩,
end

instance (f : X ⟶ Y) : faithful (pullback f) := {}

end pullback

section map

/--
We can map subobjects of `X` to subobjects of `Y`
by post-composition with a monomorphism `f : X ⟶ Y`.
-/
def map (f : X ⟶ Y) [mono f] : subobject X ⥤ subobject Y :=
lower (mono_over.map f)

lemma map_id (x : subobject X) : (map (𝟙 X)).obj x = x :=
begin
  apply quotient.induction_on' x,
  intro f,
  apply quotient.sound,
  exact ⟨mono_over.map_id.app f⟩,
end

lemma map_comp (f : X ⟶ Y) (g : Y ⟶ Z) [mono f] [mono g] (x : subobject X) :
  (map (f ≫ g)).obj x = (map g).obj ((map f).obj x) :=
begin
  apply quotient.induction_on' x,
  intro t,
  apply quotient.sound,
  refine ⟨(mono_over.map_comp _ _).app t⟩,
end

/-- Isomorphic objects have equivalent subobject lattices. -/
def map_iso {A B : C} (e : A ≅ B) : subobject A ≌ subobject B :=
lower_equivalence (mono_over.map_iso e)

/-- In fact, there's a type level bijection between the subobjects of isomorphic objects,
which preserves the order. -/
-- @[simps] here generates a lemma `map_iso_to_order_iso_to_equiv_symm_apply`
-- whose left hand side is not in simp normal form.
def map_iso_to_order_iso (e : X ≅ Y) : subobject X ≃o subobject Y :=
{ to_fun := (map e.hom).obj,
  inv_fun := (map e.inv).obj,
  left_inv := λ g, by simp_rw [← map_comp, e.hom_inv_id, map_id],
  right_inv := λ g, by simp_rw [← map_comp, e.inv_hom_id, map_id],
  map_rel_iff' := λ A B, begin
    dsimp, fsplit,
    { intro h,
      apply_fun (map e.inv).obj at h,
      simp_rw [← map_comp, e.hom_inv_id, map_id] at h,
      exact h, },
    { intro h,
      apply_fun (map e.hom).obj at h,
      exact h, },
  end }

@[simp] lemma map_iso_to_order_iso_apply (e : X ≅ Y) (P : subobject X) :
  map_iso_to_order_iso e P = (map e.hom).obj P :=
rfl

@[simp] lemma map_iso_to_order_iso_symm_apply (e : X ≅ Y) (Q : subobject Y) :
  (map_iso_to_order_iso e).symm Q = (map e.inv).obj Q :=
rfl

/-- `map f : subobject X ⥤ subobject Y` is
the left adjoint of `pullback f : subobject Y ⥤ subobject X`. -/
def map_pullback_adj [has_pullbacks C] (f : X ⟶ Y) [mono f] : map f ⊣ pullback f :=
lower_adjunction (mono_over.map_pullback_adj f)

@[simp]
lemma pullback_map_self [has_pullbacks C] (f : X ⟶ Y) [mono f] (g : subobject X) :
  (pullback f).obj ((map f).obj g) = g :=
begin
  revert g,
  apply quotient.ind,
  intro g',
  apply quotient.sound,
  exact ⟨(mono_over.pullback_map_self f).app _⟩,
end

lemma map_pullback [has_pullbacks C]
  {X Y Z W : C} {f : X ⟶ Y} {g : X ⟶ Z} {h : Y ⟶ W} {k : Z ⟶ W} [mono h] [mono g]
  (comm : f ≫ h = g ≫ k) (t : is_limit (pullback_cone.mk f g comm)) (p : subobject Y) :
  (map g).obj ((pullback f).obj p) = (pullback k).obj ((map h).obj p) :=
begin
  revert p,
  apply quotient.ind',
  intro a,
  apply quotient.sound,
  apply thin_skeleton.equiv_of_both_ways,
  { refine mono_over.hom_mk (pullback.lift pullback.fst _ _) (pullback.lift_snd _ _ _),
    change _ ≫ a.arrow ≫ h = (pullback.snd ≫ g) ≫ _,
    rw [assoc, ← comm, pullback.condition_assoc] },
  { refine mono_over.hom_mk (pullback.lift pullback.fst
                        (pullback_cone.is_limit.lift' t (pullback.fst ≫ a.arrow) pullback.snd _).1
                        (pullback_cone.is_limit.lift' _ _ _ _).2.1.symm) _,
    { rw [← pullback.condition, assoc], refl },
    { dsimp, rw [pullback.lift_snd_assoc],
      apply (pullback_cone.is_limit.lift' _ _ _ _).2.2 } }
end

end map

section «exists»
variables [has_images C]

/--
The functor from subobjects of `X` to subobjects of `Y` given by
sending the subobject `S` to its "image" under `f`, usually denoted $\exists_f$.
For instance, when `C` is the category of types,
viewing `subobject X` as `set X` this is just `set.image f`.

This functor is left adjoint to the `pullback f` functor (shown in `exists_pullback_adj`)
provided both are defined, and generalises the `map f` functor, again provided it is defined.
-/
def «exists» (f : X ⟶ Y) : subobject X ⥤ subobject Y :=
lower (mono_over.exists f)

/--
When `f : X ⟶ Y` is a monomorphism, `exists f` agrees with `map f`.
-/
lemma exists_iso_map (f : X ⟶ Y) [mono f] : «exists» f = map f :=
lower_iso _ _ (mono_over.exists_iso_map f)

/--
`exists f : subobject X ⥤ subobject Y` is
left adjoint to `pullback f : subobject Y ⥤ subobject X`.
-/
def exists_pullback_adj (f : X ⟶ Y) [has_pullbacks C] : «exists» f ⊣ pullback f :=
lower_adjunction (mono_over.exists_pullback_adj f)

end  «exists»

section order_top

instance order_top {X : C} : order_top (subobject X) :=
{ top := quotient.mk' ⊤,
  le_top :=
  begin
    refine quotient.ind' (λ f, _),
    exact ⟨mono_over.le_top f⟩,
  end,
  ..subobject.partial_order X}

instance {X : C} : inhabited (subobject X) := ⟨⊤⟩

lemma top_eq_id {B : C} : (⊤ : subobject B) = subobject.mk (𝟙 B) := rfl

/-- The object underlying `⊤ : subobject B` is (up to isomorphism) `B`. -/
def top_coe_iso_self {B : C} : ((⊤ : subobject B) : C) ≅ B := underlying_iso _

@[simp]
lemma underlying_iso_id_eq_top_coe_iso_self {B : C} : underlying_iso (𝟙 B) = top_coe_iso_self :=
rfl

@[simp, reassoc]
lemma underlying_iso_inv_top_arrow {B : C} :
  top_coe_iso_self.inv ≫ (⊤ : subobject B).arrow = 𝟙 B :=
underlying_iso_arrow _

lemma map_top (f : X ⟶ Y) [mono f] : (map f).obj ⊤ = quotient.mk' (mono_over.mk' f) :=
quotient.sound' ⟨mono_over.map_top f⟩

lemma top_factors {A B : C} (f : A ⟶ B) : (⊤ : subobject B).factors f :=
⟨f, comp_id _⟩

section
variables [has_pullbacks C]

lemma pullback_top (f : X ⟶ Y) : (pullback f).obj ⊤ = ⊤ :=
quotient.sound' ⟨mono_over.pullback_top f⟩

lemma pullback_self {A B : C} (f : A ⟶ B) [mono f] :
  (pullback f).obj (mk f) = ⊤ :=
quotient.sound' ⟨mono_over.pullback_self f⟩

end

end order_top

section order_bot
variables [has_zero_morphisms C] [has_zero_object C]
local attribute [instance] has_zero_object.has_zero

instance order_bot {X : C} : order_bot (subobject X) :=
{ bot := quotient.mk' ⊥,
  bot_le :=
  begin
    refine quotient.ind' (λ f, _),
    exact ⟨mono_over.bot_le f⟩,
  end,
  ..subobject.partial_order X}

lemma bot_eq_zero {B : C} : (⊥ : subobject B) = subobject.mk (0 : 0 ⟶ B) := rfl

/-- The object underlying `⊥ : subobject B` is (up to isomorphism) the zero object. -/
def bot_coe_iso_zero {B : C} : ((⊥ : subobject B) : C) ≅ 0 := underlying_iso _

@[simp] lemma bot_arrow {B : C} : (⊥ : subobject B).arrow = 0 :=
zero_of_source_iso_zero _ bot_coe_iso_zero

lemma map_bot (f : X ⟶ Y) [mono f] : (map f).obj ⊥ = ⊥ :=
quotient.sound' ⟨mono_over.map_bot f⟩

lemma bot_factors_iff_zero {A B : C} (f : A ⟶ B) : (⊥ : subobject B).factors f ↔ f = 0 :=
⟨by { rintro ⟨h, w⟩, simp at w, exact w.symm, }, by { rintro rfl, exact ⟨0, by simp⟩, }⟩

end order_bot

section functor
variable (C)

/-- Sending `X : C` to `subobject X` is a contravariant functor `Cᵒᵖ ⥤ Type`. -/
@[simps]
def functor [has_pullbacks C] : Cᵒᵖ ⥤ Type (max u₁ v₁) :=
{ obj := λ X, subobject X.unop,
  map := λ X Y f, (pullback f.unop).obj,
  map_id' := λ X, funext pullback_id,
  map_comp' := λ X Y Z f g, funext (pullback_comp _ _) }

end functor

section semilattice_inf_top
variables [has_pullbacks C]

/-- The functorial infimum on `mono_over A` descends to an infimum on `subobject A`. -/
def inf {A : C} : subobject A ⥤ subobject A ⥤ subobject A :=
thin_skeleton.map₂ mono_over.inf

lemma inf_le_left  {A : C} (f g : subobject A) :
  (inf.obj f).obj g ≤ f :=
quotient.induction_on₂' f g (λ a b, ⟨mono_over.inf_le_left _ _⟩)

lemma inf_le_right {A : C} (f g : subobject A) :
  (inf.obj f).obj g ≤ g :=
quotient.induction_on₂' f g (λ a b, ⟨mono_over.inf_le_right _ _⟩)

lemma le_inf {A : C} (h f g : subobject A) :
  h ≤ f → h ≤ g → h ≤ (inf.obj f).obj g :=
quotient.induction_on₃' h f g
begin
  rintros f g h ⟨k⟩ ⟨l⟩,
  exact ⟨mono_over.le_inf _ _ _ k l⟩,
end

instance {B : C} : semilattice_inf_top (subobject B) :=
{ inf := λ m n, (inf.obj m).obj n,
  inf_le_left := inf_le_left,
  inf_le_right := inf_le_right,
  le_inf := le_inf,
  ..subobject.order_top }

lemma factors_left_of_inf_factors {A B : C} {X Y : subobject B} {f : A ⟶ B}
  (h : (X ⊓ Y).factors f) : X.factors f :=
factors_of_le _ (inf_le_left _ _) h

lemma factors_right_of_inf_factors {A B : C} {X Y : subobject B} {f : A ⟶ B}
  (h : (X ⊓ Y).factors f) : Y.factors f :=
factors_of_le _ (inf_le_right _ _) h

@[simp]
lemma inf_factors {A B : C} {X Y : subobject B} (f : A ⟶ B) :
  (X ⊓ Y).factors f ↔ X.factors f ∧ Y.factors f :=
⟨λ h, ⟨factors_left_of_inf_factors h, factors_right_of_inf_factors h⟩,
  begin
    revert X Y,
    refine quotient.ind₂' _,
    rintro X Y ⟨⟨g₁, rfl⟩, ⟨g₂, hg₂⟩⟩,
    exact ⟨_, pullback.lift_snd_assoc _ _ hg₂ _⟩,
  end⟩

lemma inf_arrow_factors_left {B : C} (X Y : subobject B) : X.factors (X ⊓ Y).arrow :=
(factors_iff _ _).mpr ⟨underlying.map (hom_of_le (inf_le_left X Y)), by simp⟩

lemma inf_arrow_factors_right {B : C} (X Y : subobject B) : Y.factors (X ⊓ Y).arrow :=
(factors_iff _ _).mpr ⟨underlying.map (hom_of_le (inf_le_right X Y)), by simp⟩

@[simp]
lemma finset_inf_factors {I : Type*} {A B : C} {s : finset I} {P : I → subobject B}
  (f : A ⟶ B) :
  (s.inf P).factors f ↔ ∀ i ∈ s, (P i).factors f :=
begin
  classical,
  apply finset.induction_on s,
  { simp [top_factors] },
  { intros i s nm ih, simp [ih] },
end

-- `i` is explicit here because often we'd like to defer a proof of `m`
lemma finset_inf_arrow_factors {I : Type*} {B : C} (s : finset I) (P : I → subobject B)
  (i : I) (m : i ∈ s) : (P i).factors (s.inf P).arrow :=
begin
  revert i m,
  classical,
  apply finset.induction_on s,
  { rintro _ ⟨⟩, },
  { intros i s nm ih j m,
    rw [finset.inf_insert],
    simp only [finset.mem_insert] at m, rcases m with (rfl|m),
    { rw ←factor_thru_arrow _ _ (inf_arrow_factors_left _ _),
      exact factors_comp_arrow _, },
    { rw ←factor_thru_arrow _ _ (inf_arrow_factors_right _ _),
      apply factors_of_factors_right,
      exact ih _ m, } },
end

lemma inf_eq_map_pullback' {A : C} (f₁ : mono_over A) (f₂ : subobject A) :
  (subobject.inf.obj (quotient.mk' f₁)).obj f₂ =
    (subobject.map f₁.arrow).obj ((subobject.pullback f₁.arrow).obj f₂) :=
begin
  apply quotient.induction_on' f₂,
  intro f₂,
  refl,
end

lemma inf_eq_map_pullback {A : C} (f₁ : mono_over A) (f₂ : subobject A) :
  (quotient.mk' f₁ ⊓ f₂ : subobject A) = (map f₁.arrow).obj ((pullback f₁.arrow).obj f₂) :=
inf_eq_map_pullback' f₁ f₂

lemma prod_eq_inf {A : C} {f₁ f₂ : subobject A} [has_binary_product f₁ f₂] :
  (f₁ ⨯ f₂) = f₁ ⊓ f₂ :=
le_antisymm
  (_root_.le_inf
    (le_of_hom limits.prod.fst)
    (le_of_hom limits.prod.snd))
  (le_of_hom
    (prod.lift
      (hom_of_le _root_.inf_le_left)
      (hom_of_le _root_.inf_le_right)))

lemma inf_def {B : C} (m m' : subobject B) :
  m ⊓ m' = (inf.obj m).obj m' := rfl

/-- `⊓` commutes with pullback. -/
lemma inf_pullback {X Y : C} (g : X ⟶ Y) (f₁ f₂) :
  (pullback g).obj (f₁ ⊓ f₂) = (pullback g).obj f₁ ⊓ (pullback g).obj f₂ :=
begin
  revert f₁,
  apply quotient.ind',
  intro f₁,
  erw [inf_def, inf_def, inf_eq_map_pullback', inf_eq_map_pullback', ← pullback_comp,
       ← map_pullback pullback.condition (pullback_is_pullback f₁.arrow g),
       ← pullback_comp, pullback.condition],
  refl,
end

/-- `⊓` commutes with map. -/
lemma inf_map {X Y : C} (g : Y ⟶ X) [mono g] (f₁ f₂) :
  (map g).obj (f₁ ⊓ f₂) = (map g).obj f₁ ⊓ (map g).obj f₂ :=
begin
  revert f₁,
  apply quotient.ind',
  intro f₁,
  erw [inf_def, inf_def, inf_eq_map_pullback',
       inf_eq_map_pullback', ← map_comp],
  dsimp,
  rw [pullback_comp, pullback_map_self],
end

end semilattice_inf_top

section semilattice_sup
variables [has_images C] [has_binary_coproducts C]

/-- The functorial supremum on `mono_over A` descends to an supremum on `subobject A`. -/
def sup {A : C} : subobject A ⥤ subobject A ⥤ subobject A :=
thin_skeleton.map₂ mono_over.sup

instance {B : C} : semilattice_sup (subobject B) :=
{ sup := λ m n, (sup.obj m).obj n,
  le_sup_left := λ m n, quotient.induction_on₂' m n (λ a b, ⟨mono_over.le_sup_left _ _⟩),
  le_sup_right := λ m n, quotient.induction_on₂' m n (λ a b, ⟨mono_over.le_sup_right _ _⟩),
  sup_le := λ m n k, quotient.induction_on₃' m n k (λ a b c ⟨i⟩ ⟨j⟩, ⟨mono_over.sup_le _ _ _ i j⟩),
  ..subobject.partial_order B }

lemma sup_factors_of_factors_left {A B : C} {X Y : subobject B} {f : A ⟶ B} (P : X.factors f) :
  (X ⊔ Y).factors f :=
factors_of_le f le_sup_left P

lemma sup_factors_of_factors_right {A B : C} {X Y : subobject B} {f : A ⟶ B} (P : Y.factors f) :
  (X ⊔ Y).factors f :=
factors_of_le f le_sup_right P

<<<<<<< HEAD
=======
/-!
Unfortunately, there are two different ways we may obtain a `semilattice_sup_bot (subobject B)`,
either as here, by assuming `[has_zero_morphisms C] [has_zero_object C]`,
or if `C` is cartesian closed.

These will be definitionally different, and at the very least we will need two different versions
of `finset_sup_factors`. So far I don't see how to handle this through generalization.
-/
>>>>>>> 98c6bbc9
section
variables [has_zero_morphisms C] [has_zero_object C]

instance {B : C} : semilattice_sup_bot (subobject B) :=
{ ..subobject.order_bot,
  ..subobject.semilattice_sup }

lemma finset_sup_factors {I : Type*} {A B : C} {s : finset I} {P : I → subobject B}
  {f : A ⟶ B} (h : ∃ i ∈ s, (P i).factors f) :
  (s.sup P).factors f :=
begin
  classical,
  revert h,
  apply finset.induction_on s,
  { rintro ⟨_, ⟨⟨⟩, _⟩⟩, },
  { rintros i s nm ih ⟨j, ⟨m, h⟩⟩,
    simp only [finset.sup_insert],
    simp at m, rcases m with (rfl|m),
    { exact sup_factors_of_factors_left h, },
    { exact sup_factors_of_factors_right (ih ⟨j, ⟨m, h⟩⟩), }, },
end

end

end semilattice_sup

section lattice
variables [has_pullbacks C] [has_images C] [has_binary_coproducts C]

instance {B : C} : lattice (subobject B) :=
{ ..subobject.semilattice_inf_top,
  ..subobject.semilattice_sup }

variables [has_zero_morphisms C] [has_zero_object C]

instance {B : C} : bounded_lattice (subobject B) :=
{ ..subobject.semilattice_inf_top,
  ..subobject.semilattice_sup_bot }

end lattice

end subobject

end category_theory<|MERGE_RESOLUTION|>--- conflicted
+++ resolved
@@ -1357,8 +1357,6 @@
   (X ⊔ Y).factors f :=
 factors_of_le f le_sup_right P
 
-<<<<<<< HEAD
-=======
 /-!
 Unfortunately, there are two different ways we may obtain a `semilattice_sup_bot (subobject B)`,
 either as here, by assuming `[has_zero_morphisms C] [has_zero_object C]`,
@@ -1367,7 +1365,6 @@
 These will be definitionally different, and at the very least we will need two different versions
 of `finset_sup_factors`. So far I don't see how to handle this through generalization.
 -/
->>>>>>> 98c6bbc9
 section
 variables [has_zero_morphisms C] [has_zero_object C]
 
