--- conflicted
+++ resolved
@@ -89,44 +89,24 @@
 def of (x : α) : free_abelian_group α :=
 of_mul $ abelianization.of $ free_group.of x
 
-<<<<<<< HEAD
-def lift {β : Type v} [add_comm_group β] (f : α → β) : free_abelian_group α →+ β :=
-(abelianization.lift (free_group.to_group (of_add ∘ f))).to_additive'
-=======
 /-- The map `free_abelian_group α →+ A` induced by a map of types `α → A`. -/
 def lift {β : Type v} [add_comm_group β] : (α → β) ≃ (free_abelian_group α →+ β) :=
-(@free_group.lift _ (multiplicative β) _).trans $
-  (@abelianization.lift _ _ (multiplicative β) _).trans monoid_hom.to_additive
->>>>>>> f4db322f
+function.to_multiplicative.trans $
+free_group.lift.trans $
+abelianization.lift.trans $
+monoid_hom.to_additive'
 
 namespace lift
 variables {β : Type v} [add_comm_group β] (f : α → β)
 open free_abelian_group
 
 @[simp] protected lemma of (x : α) : lift f (of x) = f x :=
-<<<<<<< HEAD
 by simp [lift, of]
-=======
-begin
-  convert @abelianization.lift.of (free_group α) _ (multiplicative β) _ _ _,
-  convert free_group.lift.of.symm
-end
->>>>>>> f4db322f
 
 protected theorem unique (g : free_abelian_group α →+ β)
   (hg : ∀ x, g (of x) = f x) {x} :
   g x = lift f x :=
-<<<<<<< HEAD
-begin
-  show g x = to_add (abelianization.lift (free_group.to_group (of_add ∘ f)) (to_mul x)),
-  rw ← abelianization.lift.unique _ g.to_multiplicative', { simp },
-  intro y,
-  rw ← free_group.to_group.unique (g.to_multiplicative'.comp abelianization.of), { simp },
-  simpa using hg
-end
-=======
 add_monoid_hom.congr_fun ((lift.symm_apply_eq).mp (funext hg : g ∘ of = f)) _
->>>>>>> f4db322f
 
 /-- See note [partially-applied ext lemmas]. -/
 @[ext]
@@ -436,51 +416,10 @@
 
 @[simp] lemma of_mul_hom_coe : (of_mul_hom : α → free_abelian_group α) = of := rfl
 
-/-- If `f` preserves multiplication, then so does `lift f`. -/
-def lift_monoid : (α →* R) ≃ (free_abelian_group α →+* R) :=
-{ to_fun := λ f,
-  { map_one' := (lift.of f _).trans f.map_one,
-    map_mul' := λ x y,
-    begin
-      simp only [add_monoid_hom.to_fun_eq_coe],
-      refine free_abelian_group.induction_on y (mul_zero _).symm _ _ _,
-      { intros L2,
-        rw mul_def x,
-        simp only [lift.of],
-        refine free_abelian_group.induction_on x (zero_mul _).symm _ _ _,
-        { intros L1, iterate 3 { rw lift.of },
-          exact f.map_mul _ _ },
-        { intros L1 ih,
-          iterate 3 { rw (lift _).map_neg },
-          rw [ih, neg_mul_eq_neg_mul] },
-        { intros x1 x2 ih1 ih2,
-          iterate 3 { rw (lift _).map_add },
-          rw [ih1, ih2, add_mul] } },
-      { intros L2 ih,
-        rw [mul_neg_eq_neg_mul_symm, add_monoid_hom.map_neg, add_monoid_hom.map_neg,
-          mul_neg_eq_neg_mul_symm, ih] },
-      { intros y1 y2 ih1 ih2,
-        rw [mul_add, add_monoid_hom.map_add, add_monoid_hom.map_add, mul_add, ih1, ih2] },
-    end,
-    .. lift f },
-  inv_fun := λ F, monoid_hom.comp ↑F of_mul_hom,
-  left_inv := λ f, monoid_hom.ext $ lift.of _,
-  right_inv := λ F, ring_hom.coe_add_monoid_hom_injective $
-    lift.apply_symm_apply (↑F : free_abelian_group α →+ R) }
-
-@[simp] lemma lift_monoid_coe_add_monoid_hom (f : α →* R) : ↑(lift_monoid f) = lift f := rfl
-
-@[simp] lemma lift_monoid_coe (f : α →* R) : ⇑(lift_monoid f) = lift f := rfl
-
-@[simp] lemma lift_monoid_symm_coe (f : free_abelian_group α →+* R) :
-  ⇑(lift_monoid.symm f) = lift.symm ↑f := rfl
-
-lemma one_def : (1 : free_abelian_group α) = of 1 := rfl
-lemma of_one : (of 1 : free_abelian_group α) = 1 := rfl
-
-end monoid
-
-lemma lift.mul [monoid α] [ring β] (f : α →* β) (x y : free_abelian_group α) :
+lemma lift.one (f : α →* R) : lift f 1 = 1 :=
+show lift f (of 1) = 1, by simp
+
+lemma lift.mul (f : α →* R) (x y : free_abelian_group α) :
   lift f (x * y) = lift f x * lift f y :=
 begin
   refine free_abelian_group.induction_on_sub x (by simp) (λ a, _) (by { simp [sub_mul], cc }),
@@ -488,13 +427,40 @@
   simp [← of_mul, lift.of],
 end
 
+-- set_option pp.all true
+/-- If `f` preserves multiplication, then so does `lift f`. -/
+def lift_monoid : (α →* R) ≃ (free_abelian_group α →+* R) :=
+{ to_fun := λ f, { map_one' := by simp [lift.one], map_mul' := by simp [lift.mul], .. lift f },
+  inv_fun := λ F, F.to_monoid_hom.comp of_mul_hom,
+  left_inv := by { intro, ext, simp },
+  right_inv := λ F, ring_hom.coe_add_monoid_hom_injective $
+    by simpa [-equiv.apply_symm_apply] using lift.apply_symm_apply (F : free_abelian_group α →+ R) }
+
+@[simp] lemma lift_monoid_coe_add_monoid_hom (f : α →* R) : ↑(lift_monoid f) = lift f := rfl
+
+@[simp] lemma lift_monoid_coe (f : α →* R) : ⇑(lift_monoid f) = lift f := rfl
+
+@[simp] lemma lift_monoid_symm_coe (f : free_abelian_group α →+* R) :
+  ⇑(lift_monoid.symm f) = lift.symm ↑f := rfl
+
+lemma one_def : (1 : free_abelian_group α) = of 1 := rfl
+lemma of_one : (of 1 : free_abelian_group α) = 1 := rfl
+
+end monoid
+
+variable {α}
+
 /-- `free_abelian_group.of` as a monoid homomorphism. -/
 @[simps] def of_hom [monoid α] : α →* free_abelian_group α :=
-⟨of, of_one _, of_mul _⟩
+⟨of, by simp [of_one], by simp [of_mul]⟩
+
+-- @[simp] lemma map_mul {α β} [monoid α] [monoid β] (f : α →* β) (x y : free_abelian_group α) :
+--   f <$> (x * y) = (f <$> x) * (f <$> y) :=
+-- show lift (of_hom.comp f) _ = _, by { rw lift.mul, refl }
 
 @[simp] lemma map_mul [monoid α] [monoid β] (f : α →* β) (x y : free_abelian_group α) :
-  f <$> (x * y) = (f <$> x) * (f <$> y) :=
-show lift ((of_hom _).comp f) _ = _, by { rw lift.mul, refl }
+  map f (x * y) = (map f x) * (map f y) :=
+show lift (of_hom.comp f) _ = _, by { rw lift.mul, refl }
 
 instance [comm_monoid α] : comm_ring (free_abelian_group α) :=
 { mul_comm := λ x y, begin
@@ -533,6 +499,7 @@
   map_add' := add_monoid_hom.map_add _ }
 
 /-- Isomorphic types have isomorphic free abelian groups. -/
+@[simps]
 def equiv_of_equiv {α β : Type*} (f : α ≃ β) : free_abelian_group α ≃+ free_abelian_group β :=
 { to_fun := map f,
   inv_fun := map f.symm,
@@ -548,4 +515,11 @@
   end,
   map_add' := add_monoid_hom.map_add _ }
 
+/-- Isomorphic monoids induce ring-isomorphic abelian groups. -/
+@[simps { simp_rhs := tt }]
+def ring_equiv_of_monoid_equiv {α β : Type*} [monoid α] [monoid β] (f : α ≃* β) :
+  free_abelian_group α ≃+* free_abelian_group β :=
+{ map_mul' := by simpa using map_mul f.to_monoid_hom,
+  .. equiv_of_equiv f.to_equiv }
+
 end free_abelian_group