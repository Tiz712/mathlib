/-
Copyright (c) 2019 Patrick Massot. All rights reserved.
Released under Apache 2.0 license as described in the file LICENSE.
Authors: Keeley Hoek, Patrick Massot
-/
import tactic.monotonicity

namespace tactic

/-- Apply the function `f` given by `e : pexpr` to the local hypothesis `hyp`, which must either be
of the form `a = b` or `a ≤ b`, replacing the type of `hyp` with `f a = f b` or `f a ≤ f b`. If
`hyp` names an inequality then a new goal `monotone f` is created, unless the name of a proof of
this fact is passed as the optional argument `mono_lem`, or the `mono` tactic can prove it.
-/
meta def apply_fun_to_hyp (e : pexpr) (mono_lem : option pexpr) (hyp : expr) : tactic unit :=
do {
  t ← infer_type hyp,
  prf ← match t with
  | `(%%l = %%r) := do
      ltp ← infer_type l,
      mv ← mk_mvar,
      to_expr ``(congr_arg (%%e : %%ltp → %%mv) %%hyp)
  | `(%%l ≤ %%r) := do
       Hmono ← match mono_lem with
        | some mono_lem :=
          tactic.i_to_expr mono_lem
        | none := do
          n ← get_unused_name `mono,
          to_expr ``(monotone %%e) >>= assert n,
          -- In order to resolve implicit arguments in `%%e`,
          -- we build (and discard) the expression `%%n %%hyp` before calling the `mono` tactic.
          swap,
          n ← get_local n,
          to_expr ``(%%n %%hyp),
          swap,
          do { intro_lst [`x, `y, `h], `[try { dsimp }, mono] } <|> swap,
          return n
        end,
       to_expr ``(%%Hmono %%hyp)
<<<<<<< HEAD
  | _ := (do pp ← pp e,
             fail ("failed to apply " ++ to_string pp ++ " at " ++ to_string hyp.local_pp_name))
=======
  | _ := fail!"failed to apply {e} at {hyp}"
>>>>>>> aa0b274b
  end,
  clear hyp,
  hyp ← note hyp.local_pp_name none prf,
  -- let's try to force β-reduction at `h`
  try $ tactic.dsimp_hyp hyp simp_lemmas.mk [] { eta := false, beta := true }
}

/--
Attempt to "apply" a function `f` represented by the argument `e : pexpr` to the goal.

If the goal is of the form `a ≠ b`, we obtain the new goal `f a ≠ f b`.
If the goal is of the form `a = b`, we obtain a new goal `f a = f b`, and a subsidiary goal
`injective f`.
(We attempt to discharge this subsidiary goal automatically, or using the optional argument.)
If the goal is of the form `a ≤ b` (or similarly for `a < b`), and `f` is an `order_iso`,
we obtain a new goal `f a ≤ f b`.
-/
meta def apply_fun_to_goal (e : pexpr) (lem : option pexpr) : tactic unit :=
do t ← target,
  match t with
  | `(%%l ≠ %%r) := to_expr ``(ne_of_apply_ne %%e) >>= apply >> skip
  | `(¬%%l = %%r) := to_expr ``(ne_of_apply_ne %%e) >>= apply >> skip
  | `(%%l ≤ %%r) := to_expr ``((order_iso.le_iff_le %%e).mp) >>= apply >> skip
  | `(%%l < %%r) := to_expr ``((order_iso.lt_iff_lt %%e).mp) >>= apply >> skip
  | `(%%l = %%r) := focus1 (do
      to_expr ``(%%e %%l), -- build and discard an application, to fill in implicit arguments
      n ← get_unused_name `inj,
      to_expr ``(function.injective %%e) >>= assert n,
      -- Attempt to discharge the `injective f` goal
      (focus1 $
      assumption <|>
        (to_expr ``(equiv.injective) >>= apply >> done) <|>
        -- We require that applying the lemma closes the goal, not just makes progress:
        (lem.mmap (λ l, to_expr l >>= apply) >> done))
        <|> swap, -- return to the main goal if we couldn't discharge `injective f`.
      n ← get_local n,
      apply n,
      clear n)
<<<<<<< HEAD
  | _ := (do pp ← pp e, fail ("failed to apply " ++ to_string pp ++ " to the goal"))
=======
  | _ := fail!"failed to apply {e} to the goal"
>>>>>>> aa0b274b
  end

namespace interactive

setup_tactic_parser


/--
Apply a function to an equality or inequality in either a local hypothesis or the goal.

* If we have `h : a = b`, then `apply_fun f at h` will replace this with `h : f a = f b`.
* If we have `h : a ≤ b`, then `apply_fun f at h` will replace this with `h : f a ≤ f b`,
  and create a subsidiary goal `monotone f`.
  `apply_fun` will automatically attempt to discharge this subsidiary goal using `mono`,
  or an explicit solution can be provided with `apply_fun f at h using P`, where `P : monotone f`.
* If the goal is `a ≠ b`, `apply_fun f` will replace this with `f a ≠ f b`.
* If the goal is `a = b`, `apply_fun f` will replace this with `f a = f b`,
  and create a subsidiary goal `injective f`.
  `apply_fun` will automatically attempt to discharge this subsidiary goal using local hypotheses,
  or if `f` is actually an `equiv`,
  or an explicit solution can be provided with `apply_fun f using P`, where `P : injective f`.
* If the goal is `a ≤ b` (or similarly for `a < b`), and `f` is actually an `order_iso`,
  `apply_fun f` will replace the goal with `f a ≤ f b`.
  If `f` is anything else (e.g. just a function, or an `equiv`), `apply_fun` will fail.


Typical usage is:
```lean
open function

example (X Y Z : Type) (f : X → Y) (g : Y → Z) (H : injective $ g ∘ f) :
  injective f :=
begin
  intros x x' h,
  apply_fun g at h,
  exact H h
end
```
 -/
meta def apply_fun (q : parse texpr) (locs : parse location) (lem : parse (tk "using" *> texpr)?)
  : tactic unit :=
locs.apply (apply_fun_to_hyp q lem) (apply_fun_to_goal q lem)

add_tactic_doc
{ name       := "apply_fun",
  category   := doc_category.tactic,
  decl_names := [`tactic.interactive.apply_fun],
  tags       := ["context management"] }

end interactive

end tactic<|MERGE_RESOLUTION|>--- conflicted
+++ resolved
@@ -37,12 +37,7 @@
           return n
         end,
        to_expr ``(%%Hmono %%hyp)
-<<<<<<< HEAD
-  | _ := (do pp ← pp e,
-             fail ("failed to apply " ++ to_string pp ++ " at " ++ to_string hyp.local_pp_name))
-=======
   | _ := fail!"failed to apply {e} at {hyp}"
->>>>>>> aa0b274b
   end,
   clear hyp,
   hyp ← note hyp.local_pp_name none prf,
@@ -81,11 +76,7 @@
       n ← get_local n,
       apply n,
       clear n)
-<<<<<<< HEAD
-  | _ := (do pp ← pp e, fail ("failed to apply " ++ to_string pp ++ " to the goal"))
-=======
   | _ := fail!"failed to apply {e} to the goal"
->>>>>>> aa0b274b
   end
 
 namespace interactive
