--- conflicted
+++ resolved
@@ -258,12 +258,6 @@
   closure (of_rat '' {q:ℚ | a ≤ q ∧ q ≤ b}) = {r:ℝ | of_rat a ≤ r ∧ r ≤ of_rat b} :=
 _-/
 
-<<<<<<< HEAD
-instance {a b : ℝ} : compact_space (Icc a b) :=
-compact_iff_compact_space.mp (compact_Icc a b)
-
-=======
->>>>>>> 4d8d344c
 instance : proper_space ℝ :=
 { compact_ball := λx r, by rw closed_ball_Icc; apply compact_Icc }
 
