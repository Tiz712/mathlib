/-
Copyright (c) 2020 Kevin Buzzard. All rights reserved.
Released under Apache 2.0 license as described in the file LICENSE.
Authors: Kevin Buzzard, Calle Sönne
-/

import topology.category.CompHaus
import topology.connected
import topology.subset_properties
import category_theory.adjunction.reflective
<<<<<<< HEAD
import category_theory.Fintype

=======
>>>>>>> 5b579a2c

/-!
# The category of Profinite Types

We construct the category of profinite topological spaces,
often called profinite sets -- perhaps they could be called
profinite types in Lean.

The type of profinite topological spaces is called `Profinite`. It has a category
instance and is a fully faithful subcategory of `Top`. The fully faithful functor
is called `Profinite_to_Top`.

## Implementation notes

A profinite type is defined to be a topological space which is
compact, Hausdorff and totally disconnected.

## TODO

0. Link to category of projective limits of finite discrete sets.
1. existence of products, limits(?), finite coproducts
2. `Profinite_to_Top` creates limits?
3. Clausen/Scholze topology on the category `Profinite`.

## Tags

profinite

-/

open category_theory

/-- The type of profinite topological spaces. -/
structure Profinite :=
(to_Top : Top)
[is_compact : compact_space to_Top]
[is_t2 : t2_space to_Top]
[is_totally_disconnected : totally_disconnected_space to_Top]

namespace Profinite

instance : inhabited Profinite := ⟨{to_Top := { α := pempty }}⟩

instance : has_coe_to_sort Profinite := ⟨Type*, λ X, X.to_Top⟩
instance {X : Profinite} : compact_space X := X.is_compact
instance {X : Profinite} : t2_space X := X.is_t2
instance {X : Profinite} : totally_disconnected_space X := X.is_totally_disconnected

instance category : category Profinite := induced_category.category to_Top

@[simp]
lemma coe_to_Top {X : Profinite} : (X.to_Top : Type*) = X :=
rfl

end Profinite

/-- The fully faithful embedding of `Profinite` in `Top`. -/
@[simps, derive [full, faithful]]
def Profinite_to_Top : Profinite ⥤ Top := induced_functor _

/-- The fully faithful embedding of `Profinite` in `CompHaus`. -/
@[simps] def Profinite.to_CompHaus : Profinite ⥤ CompHaus :=
{ obj := λ X, { to_Top := X.to_Top },
  map := λ _ _ f, f }

instance : full Profinite.to_CompHaus := { preimage := λ _ _ f, f }
instance : faithful Profinite.to_CompHaus := {}
<<<<<<< HEAD

@[simp] lemma Profinite.to_CompHaus_to_Top :
  Profinite.to_CompHaus ⋙ CompHaus_to_Top = Profinite_to_Top :=
rfl

section Profinite
local attribute [instance] connected_component_setoid

/--
(Implementation) The object part of the connected_components functor from compact Hausdorff spaces
to Profinite spaces, given by quotienting a space by its connected components.
See: https://stacks.math.columbia.edu/tag/0900
-/
def CompHaus.to_Profinite_obj (X : CompHaus) : Profinite :=
{ to_Top := { α := connected_components X.to_Top.α },
  is_compact := quotient.compact_space,
  is_t2 := connected_components.t2,
  is_totally_disconnected := connected_components.totally_disconnected_space }

/--
(Implementation) The bijection of homsets to establish the reflective adjunction of Profinite
spaces in compact Hausdorff spaces.
-/
def Profinite.to_CompHaus_equivalence (X : CompHaus) (Y : Profinite) :
  (CompHaus.to_Profinite_obj X ⟶ Y) ≃ (X ⟶ Profinite.to_CompHaus.obj Y) :=
{ to_fun := λ f,
  { to_fun := f.1 ∘ quotient.mk,
    continuous_to_fun := continuous.comp f.2 (continuous_quotient_mk) },
  inv_fun := λ g,
    { to_fun := continuous.connected_components_lift g.2,
      continuous_to_fun := continuous.connected_components_lift_continuous g.2},
  left_inv := λ f, continuous_map.ext $ λ x, quotient.induction_on x $ λ a, rfl,
  right_inv := λ f, continuous_map.ext $ λ x, rfl }

/--
The connected_components functor from compact Hausdorff spaces to profinite spaces,
left adjoint to the inclusion functor.
-/
def CompHaus.to_Profinite : CompHaus ⥤ Profinite :=
adjunction.left_adjoint_of_equiv Profinite.to_CompHaus_equivalence (λ _ _ _ _ _, rfl)

/--
The adjunction between CompHaus.to_Profinite and Profinite.to_CompHaus
-/
def Profinite.to_Profinite_adj_to_CompHaus : CompHaus.to_Profinite ⊣ Profinite.to_CompHaus :=
adjunction.adjunction_of_equiv_left _ _

lemma CompHaus.to_Profinite_obj' (X : CompHaus) :
  ↥(CompHaus.to_Profinite.obj X) = connected_components X.to_Top.α := rfl

/-- The category of profinite sets is reflective in the category of compact hausdroff spaces -/
instance Profinite.to_CompHaus.reflective : reflective Profinite.to_CompHaus :=
{ to_is_right_adjoint := ⟨CompHaus.to_Profinite, Profinite.to_Profinite_adj_to_CompHaus⟩ }

/-- The functor from Fintype to Profinite, equipping a given object with the discrete topology. -/
def Fintype.to_Profinite : Fintype ⥤ Profinite :=
{ obj := λ X,
  { to_Top := ⟨X, ⊥⟩,
    is_t2 := @t2_space_discrete _ _ ⟨rfl⟩,
    is_totally_disconnected := by letI:topological_space X := ⊥;
                                  letI:discrete_topology X := ⟨rfl⟩; apply_instance },
  map := λ X Y f, by letI:topological_space X := ⊥; letI:discrete_topology X := ⟨rfl⟩;
                  by letI:topological_space Y := ⊥; letI:discrete_topology Y := ⟨rfl⟩;
                  exact ⟨f, continuous_of_discrete_topology⟩ }

end Profinite

namespace Profinite

/-
In this section we formalize that a profinite set can be seen as a limit of finite sets by
following: https://stacks.math.columbia.edu/tag/08ZY
-/

open set
open topological_space
open category_theory.limits

variable {X : Profinite}

/--
The type of the skeleton, i.e. the points, of the diagram which X will be the limit of.
It is defined as the type of finite, disjoint partitions of X into nonempty clopen sets.
-/
def skeleton (X : Profinite) :=
{ I : set (set (X.to_Top.α)) // (I.finite) ∧ (∀ U ∈ I, is_clopen U ∧ U.nonempty) ∧
  (⋃₀ I = univ) ∧ (∀ U V ∈ I, (U ∩ V : set X.to_Top.α).nonempty → (U = V) ) }

/--
The skeleton forms a partial order with respect to refinement.
This will be the morphisms of the diagram.
-/
instance skeleton.preorder : preorder (skeleton X) :=
{ le := λ I J, (∀ (U ∈ I.1), (∃ V : set X.to_Top.α, V ∈ J.1 ∧ U ⊆ V)),
  le_refl := λ I U hU, exists.intro U ⟨hU, subset.refl U⟩,
  le_trans :=
  begin
    intros I J K hIJ hJK U hU,
    rcases hIJ U hU with ⟨V, hV, hUV⟩,
    rcases hJK V hV with ⟨W, hW, hVW⟩,
    use W,
    exact ⟨hW, subset.trans hUV hVW⟩,
  end }

/--
The skeleton forms a small category, this will be the codomain of our diagram.
-/
instance : small_category (skeleton X) := preorder.small_category _

/-- Map on objects of the diagram. -/
noncomputable def diagram_obj (I : skeleton X) : Fintype :=
{ α := I.1, str := finite.fintype I.2.1 }

/--
Map on morphisms of the diagram.
If I refines J it sends a clopen set of I to a clopen set of J containing it.
-/
def diagram_map {I J : skeleton X} (f : I ⟶ J) : (diagram_obj I) ⟶ (diagram_obj J) :=
by {exact λ U, ⟨(classical.some (f.1.1 U.1 U.2)), (classical.some_spec (f.1.1 U.1 U.2)).1⟩}

lemma sub_of_diagram_map_self {I J : skeleton X} (f : I ⟶ J) (U : (diagram_obj I).α) :
  U.1 ⊆ (diagram_map f U).1 := (classical.some_spec (f.1.1 U.1 U.2)).2

lemma diagram_map_unique {I J : skeleton X} (f : I ⟶ J)
  (U : (diagram_obj I).α) (V : (diagram_obj J).α)
  (hUV : U.1 ⊆ V.1) : diagram_map f U = V :=
subtype.ext
  (J.2.2.2.2 (diagram_map f U).1 V.1 (diagram_map f U).2 V.2
    (nonempty.mono (subset_inter (sub_of_diagram_map_self f U) hUV) (I.2.2.1 U.1 U.2).2))

/-- The diagram into Fintype given by diagram_obj and diagram_map -/
noncomputable def diagram' (X : Profinite) : skeleton X ⥤ Fintype :=
{ obj := diagram_obj,
  map := λ I J, @diagram_map X I J,
  map_id' := by {refine λ I, funext (λ U, diagram_map_unique _ _ _ (subset.refl U.1)) },
  map_comp' := λ I J K f g, funext (λ U, diagram_map_unique _ _ _
                (subset.trans (sub_of_diagram_map_self f U) (sub_of_diagram_map_self g _)))}

/-- The diagram intro Profinite of which a given profinite set is the limit of -/
noncomputable def diagram (X : Profinite) : skeleton X ⥤ Profinite :=
(diagram' X) ⋙ Fintype.to_Profinite

/--
Projection map from X to a given object of the diagram.
Given a partition I, it sends a point of X to an clopen in the partition that it belongs to.
-/
def projection (I : skeleton X) : X → (diagram_obj I) :=
λ x, by { have H := mem_sUnion.1 ((I.2.2.2.1).symm ▸ (mem_univ x) : x ∈ ⋃₀ I.1),
  exact ⟨classical.some H, classical.some (classical.some_spec H)⟩ }

/-- The image under projection seen as an open subset of X is a member of the original partition -/
lemma projection_mem_of_self (I : skeleton X) (x : X) : (projection I x).1 ∈ I.1 :=
classical.some (classical.some_spec (mem_sUnion.1 ((I.2.2.2.1).symm ▸ (mem_univ x) : x ∈ ⋃₀ I.1)))

/-- Any point of x is a member of its projection seen as an open subset of X -/
lemma projection_point_mem_of_self (I : skeleton X) (x : X) : x ∈ (projection I x).1 :=
classical.some_spec $ classical.some_spec
  (mem_sUnion.1 ((I.2.2.2.1).symm ▸ (mem_univ x) : x ∈ ⋃₀ I.1))

/--
The projection map is well defined, i.e. the clopen set of a partition
containing a given point is unique.
-/
lemma projection_unique (I : skeleton X) {x : X} {U : set X} (hU : U ∈ I.1) (hx : x ∈ U) :
  (projection I x).1 = U :=
I.2.2.2.2 (projection I x).1 U (projection_mem_of_self I x) hU
  (nonempty_of_mem (mem_inter (projection_point_mem_of_self I x) hx))

/-- Preimage of a given set under the partition map -/
lemma projection_preimage {I : skeleton X} (A : set (diagram_obj I)) :
  (projection I ⁻¹' A) = ⋃ (a : A), a.1.1 :=
begin
  refine set.ext (λ x, ⟨λ hx, _ , λ hx, mem_preimage.2 _⟩),
  { exact mem_Union.2 ⟨⟨projection I x, mem_preimage.1 hx⟩, projection_point_mem_of_self I x⟩ },
  rcases mem_Union.1 hx with ⟨⟨U, hU⟩, hx⟩,
  convert hU,
  refine subtype.ext (projection_unique I U.2 hx),
end

/-- X forms a cone over the diagram -/
noncomputable def cone_profinite (X : Profinite) : cone (diagram X) :=
{ X := X,
  π :=
  { app := λ I,
    { to_fun := projection I,
      continuous_to_fun :=
      begin
        fsplit,
        intros A hA,
        rw projection_preimage,
        refine is_open_Union (λ U, (I.2.2.1 U.1.1 U.1.2).1.1),
      end },
    naturality' :=
      begin
        refine λ I J f, continuous_map.ext (λ x, subtype.ext _),
        apply projection_unique _ (diagram_map f (projection I x)).2,
        exact mem_of_subset_of_mem (sub_of_diagram_map_self f _) (projection_point_mem_of_self I x)
      end }}

=======

@[simp] lemma Profinite.to_CompHaus_to_Top :
  Profinite.to_CompHaus ⋙ CompHaus_to_Top = Profinite_to_Top :=
rfl

section Profinite
local attribute [instance] connected_component_setoid

/--
(Implementation) The object part of the connected_components functor from compact Hausdorff spaces
to Profinite spaces, given by quotienting a space by its connected components.
See: https://stacks.math.columbia.edu/tag/0900
-/
def CompHaus.to_Profinite_obj (X : CompHaus) : Profinite :=
{ to_Top := { α := connected_components X.to_Top.α },
  is_compact := quotient.compact_space,
  is_t2 := connected_components.t2,
  is_totally_disconnected := connected_components.totally_disconnected_space }

/--
(Implementation) The bijection of homsets to establish the reflective adjunction of Profinite
spaces in compact Hausdorff spaces.
-/
def Profinite.to_CompHaus_equivalence (X : CompHaus) (Y : Profinite) :
  (CompHaus.to_Profinite_obj X ⟶ Y) ≃ (X ⟶ Profinite.to_CompHaus.obj Y) :=
{ to_fun := λ f,
  { to_fun := f.1 ∘ quotient.mk,
    continuous_to_fun := continuous.comp f.2 (continuous_quotient_mk) },
  inv_fun := λ g,
    { to_fun := continuous.connected_components_lift g.2,
      continuous_to_fun := continuous.connected_components_lift_continuous g.2},
  left_inv := λ f, continuous_map.ext $ λ x, quotient.induction_on x $ λ a, rfl,
  right_inv := λ f, continuous_map.ext $ λ x, rfl }

/--
The connected_components functor from compact Hausdorff spaces to profinite spaces,
left adjoint to the inclusion functor.
-/
def CompHaus.to_Profinite : CompHaus ⥤ Profinite :=
adjunction.left_adjoint_of_equiv Profinite.to_CompHaus_equivalence (λ _ _ _ _ _, rfl)

/--
The adjunction between CompHaus.to_Profinite and Profinite.to_CompHaus
-/
def Profinite.to_Profinite_adj_to_CompHaus : CompHaus.to_Profinite ⊣ Profinite.to_CompHaus :=
adjunction.adjunction_of_equiv_left _ _

lemma CompHaus.to_Profinite_obj' (X : CompHaus) :
  ↥(CompHaus.to_Profinite.obj X) = connected_components X.to_Top.α := rfl

/-- The category of profinite sets is reflective in the category of compact hausdroff spaces -/
instance Profinite.to_CompHaus.reflective : reflective Profinite.to_CompHaus :=
{ to_is_right_adjoint := ⟨CompHaus.to_Profinite, Profinite.to_Profinite_adj_to_CompHaus⟩ }

>>>>>>> 5b579a2c
end Profinite<|MERGE_RESOLUTION|>--- conflicted
+++ resolved
@@ -8,11 +8,8 @@
 import topology.connected
 import topology.subset_properties
 import category_theory.adjunction.reflective
-<<<<<<< HEAD
 import category_theory.Fintype
 
-=======
->>>>>>> 5b579a2c
 
 /-!
 # The category of Profinite Types
@@ -80,13 +77,13 @@
 
 instance : full Profinite.to_CompHaus := { preimage := λ _ _ f, f }
 instance : faithful Profinite.to_CompHaus := {}
-<<<<<<< HEAD
 
 @[simp] lemma Profinite.to_CompHaus_to_Top :
   Profinite.to_CompHaus ⋙ CompHaus_to_Top = Profinite_to_Top :=
 rfl
 
 section Profinite
+open topological_space
 local attribute [instance] connected_component_setoid
 
 /--
@@ -156,7 +153,6 @@
 -/
 
 open set
-open topological_space
 open category_theory.limits
 
 variable {X : Profinite}
@@ -280,60 +276,4 @@
         exact mem_of_subset_of_mem (sub_of_diagram_map_self f _) (projection_point_mem_of_self I x)
       end }}
 
-=======
-
-@[simp] lemma Profinite.to_CompHaus_to_Top :
-  Profinite.to_CompHaus ⋙ CompHaus_to_Top = Profinite_to_Top :=
-rfl
-
-section Profinite
-local attribute [instance] connected_component_setoid
-
-/--
-(Implementation) The object part of the connected_components functor from compact Hausdorff spaces
-to Profinite spaces, given by quotienting a space by its connected components.
-See: https://stacks.math.columbia.edu/tag/0900
--/
-def CompHaus.to_Profinite_obj (X : CompHaus) : Profinite :=
-{ to_Top := { α := connected_components X.to_Top.α },
-  is_compact := quotient.compact_space,
-  is_t2 := connected_components.t2,
-  is_totally_disconnected := connected_components.totally_disconnected_space }
-
-/--
-(Implementation) The bijection of homsets to establish the reflective adjunction of Profinite
-spaces in compact Hausdorff spaces.
--/
-def Profinite.to_CompHaus_equivalence (X : CompHaus) (Y : Profinite) :
-  (CompHaus.to_Profinite_obj X ⟶ Y) ≃ (X ⟶ Profinite.to_CompHaus.obj Y) :=
-{ to_fun := λ f,
-  { to_fun := f.1 ∘ quotient.mk,
-    continuous_to_fun := continuous.comp f.2 (continuous_quotient_mk) },
-  inv_fun := λ g,
-    { to_fun := continuous.connected_components_lift g.2,
-      continuous_to_fun := continuous.connected_components_lift_continuous g.2},
-  left_inv := λ f, continuous_map.ext $ λ x, quotient.induction_on x $ λ a, rfl,
-  right_inv := λ f, continuous_map.ext $ λ x, rfl }
-
-/--
-The connected_components functor from compact Hausdorff spaces to profinite spaces,
-left adjoint to the inclusion functor.
--/
-def CompHaus.to_Profinite : CompHaus ⥤ Profinite :=
-adjunction.left_adjoint_of_equiv Profinite.to_CompHaus_equivalence (λ _ _ _ _ _, rfl)
-
-/--
-The adjunction between CompHaus.to_Profinite and Profinite.to_CompHaus
--/
-def Profinite.to_Profinite_adj_to_CompHaus : CompHaus.to_Profinite ⊣ Profinite.to_CompHaus :=
-adjunction.adjunction_of_equiv_left _ _
-
-lemma CompHaus.to_Profinite_obj' (X : CompHaus) :
-  ↥(CompHaus.to_Profinite.obj X) = connected_components X.to_Top.α := rfl
-
-/-- The category of profinite sets is reflective in the category of compact hausdroff spaces -/
-instance Profinite.to_CompHaus.reflective : reflective Profinite.to_CompHaus :=
-{ to_is_right_adjoint := ⟨CompHaus.to_Profinite, Profinite.to_Profinite_adj_to_CompHaus⟩ }
-
->>>>>>> 5b579a2c
 end Profinite