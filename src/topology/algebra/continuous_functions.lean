--- conflicted
+++ resolved
@@ -376,7 +376,6 @@
   smul_def' := λ c f, by ext x; exact algebra.smul_def' _ _,
   ..continuous_map_semiring }
 
-<<<<<<< HEAD
 /--
 A version of `separates_points` for subalgebras of the continuous functions,
 used for stating the Stone-Weierstrass theorem.
@@ -392,6 +391,10 @@
   rcases m with ⟨f, ⟨m, rfl⟩⟩,
   exact ⟨_, ⟨f, ⟨r m, rfl⟩⟩, w⟩,
 end
+
+@[simp] lemma algebra_map_apply (k : R) (a : α) :
+  algebra_map R C(α, A) k a = k • 1 :=
+by { rw algebra.algebra_map_eq_smul_one, refl, }
 
 variables {𝕜 : Type*} [field 𝕜] [topological_space 𝕜] [topological_ring 𝕜]
 
@@ -424,11 +427,6 @@
   { simp [f'], },
   { simp [f', inv_mul_cancel_right' w], },
 end
-=======
-@[simp] lemma algebra_map_apply (k : R) (a : α) :
-  algebra_map R C(α, A) k a = k • 1 :=
-by { rw algebra.algebra_map_eq_smul_one, refl, }
->>>>>>> 50012030
 
 end continuous_map
 
