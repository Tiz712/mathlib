--- conflicted
+++ resolved
@@ -376,13 +376,10 @@
   smul_def' := λ c f, by ext x; exact algebra.smul_def' _ _,
   ..continuous_map_semiring }
 
-<<<<<<< HEAD
 @[simp] lemma algebra_map_apply (k : R) (a : α) :
   algebra_map R C(α, A) k a = k • 1 :=
 by { rw algebra.algebra_map_eq_smul_one, refl, }
 
-=======
->>>>>>> 30592d09
 /--
 A version of `separates_points` for subalgebras of the continuous functions,
 used for stating the Stone-Weierstrass theorem.
@@ -399,13 +396,6 @@
   exact ⟨_, ⟨f, ⟨r m, rfl⟩⟩, w⟩,
 end
 
-<<<<<<< HEAD
-=======
-@[simp] lemma algebra_map_apply (k : R) (a : α) :
-  algebra_map R C(α, A) k a = k • 1 :=
-by { rw algebra.algebra_map_eq_smul_one, refl, }
-
->>>>>>> 30592d09
 variables {𝕜 : Type*} [field 𝕜] [topological_space 𝕜] [topological_ring 𝕜]
 
 /--
@@ -427,22 +417,12 @@
   { simp only [set.mem_image, coe_coe],
     refine ⟨f', _, rfl⟩,
     simp only [f', submodule.mem_coe, subalgebra.mem_to_submodule],
-<<<<<<< HEAD
-    -- TODO should there be a tactic for this:
-    apply subalgebra.add_mem,
-    apply subalgebra.smul_mem,
-    apply subalgebra.sub_mem,
-    apply subalgebra.algebra_map_mem,
-    exact m,
-    apply subalgebra.algebra_map_mem, },
-=======
     -- TODO should there be a tactic for this?
     -- We could add an attribute `@[subobject_mem]`, and a tactic
     -- ``def subobject_mem := `[solve_by_elim with subobject_mem { max_depth := 10 }]``
     solve_by_elim
       [subalgebra.add_mem, subalgebra.smul_mem, subalgebra.sub_mem, subalgebra.algebra_map_mem]
       { max_depth := 6 }, },
->>>>>>> 30592d09
   { simp [f'], },
   { simp [f', inv_mul_cancel_right' w], },
 end
