/-
Copyright (c) 2017 Johannes Hölzl. All rights reserved.
Released under Apache 2.0 license as described in the file LICENSE.
Authors: Johannes Hölzl
-/
import algebra.big_operators.intervals
import topology.instances.real
import topology.algebra.module
import data.indicator_function
import data.equiv.encodable.lattice
import order.filter.at_top_bot

/-!
# Infinite sum over a topological monoid

This sum is known as unconditionally convergent, as it sums to the same value under all possible
permutations. For Euclidean spaces (finite dimensional Banach spaces) this is equivalent to absolute
convergence.

Note: There are summable sequences which are not unconditionally convergent! The other way holds
generally, see `has_sum.tendsto_sum_nat`.

## References

* Bourbaki: General Topology (1995), Chapter 3 §5 (Infinite sums in commutative groups)

-/

noncomputable theory
open finset filter function classical
open_locale topological_space classical big_operators nnreal

variables {α : Type*} {β : Type*} {γ : Type*} {δ : Type*}

section has_sum
variables [add_comm_monoid α] [topological_space α]

/-- Infinite sum on a topological monoid

The `at_top` filter on `finset β` is the limit of all finite sets towards the entire type. So we sum
up bigger and bigger sets. This sum operation is invariant under reordering. In particular,
the function `ℕ → ℝ` sending `n` to `(-1)^n / (n+1)` does not have a
sum for this definition, but a series which is absolutely convergent will have the correct sum.

This is based on Mario Carneiro's
[infinite sum `df-tsms` in Metamath](http://us.metamath.org/mpeuni/df-tsms.html).

For the definition or many statements, `α` does not need to be a topological monoid. We only add
this assumption later, for the lemmas where it is relevant.
-/
def has_sum (f : β → α) (a : α) : Prop := tendsto (λs:finset β, ∑ b in s, f b) at_top (𝓝 a)

/-- `summable f` means that `f` has some (infinite) sum. Use `tsum` to get the value. -/
def summable (f : β → α) : Prop := ∃a, has_sum f a

/-- `∑' i, f i` is the sum of `f` it exists, or 0 otherwise -/
@[irreducible] def tsum {β} (f : β → α) := if h : summable f then classical.some h else 0

-- see Note [operator precedence of big operators]
notation `∑'` binders `, ` r:(scoped:67 f, tsum f) := r

variables {f g : β → α} {a b : α} {s : finset β}

lemma summable.has_sum (ha : summable f) : has_sum f (∑'b, f b) :=
by simp [ha, tsum]; exact some_spec ha

lemma has_sum.summable (h : has_sum f a) : summable f := ⟨a, h⟩

/-- Constant zero function has sum `0` -/
lemma has_sum_zero : has_sum (λb, 0 : β → α) 0 :=
by simp [has_sum, tendsto_const_nhds]

lemma summable_zero : summable (λb, 0 : β → α) := has_sum_zero.summable

lemma tsum_eq_zero_of_not_summable (h : ¬ summable f) : ∑'b, f b = 0 :=
by simp [tsum, h]

lemma has_sum.has_sum_of_sum_eq {g : γ → α}
  (h_eq : ∀u:finset γ, ∃v:finset β, ∀v', v ⊆ v' → ∃u', u ⊆ u' ∧ ∑ x in u', g x = ∑ b in v', f b)
  (hf : has_sum g a) :
  has_sum f a :=
le_trans (map_at_top_finset_sum_le_of_sum_eq h_eq) hf

lemma has_sum_iff_has_sum {g : γ → α}
  (h₁ : ∀u:finset γ, ∃v:finset β, ∀v', v ⊆ v' → ∃u', u ⊆ u' ∧ ∑ x in u', g x = ∑ b in v', f b)
  (h₂ : ∀v:finset β, ∃u:finset γ, ∀u', u ⊆ u' → ∃v', v ⊆ v' ∧ ∑ b in v', f b = ∑ x in u', g x) :
  has_sum f a ↔ has_sum g a :=
⟨has_sum.has_sum_of_sum_eq h₂, has_sum.has_sum_of_sum_eq h₁⟩

lemma function.injective.has_sum_iff {g : γ → β} (hg : injective g)
  (hf : ∀ x ∉ set.range g, f x = 0) :
  has_sum (f ∘ g) a ↔ has_sum f a :=
by simp only [has_sum, tendsto, hg.map_at_top_finset_sum_eq hf]

lemma function.injective.summable_iff {g : γ → β} (hg : injective g)
  (hf : ∀ x ∉ set.range g, f x = 0) :
  summable (f ∘ g) ↔ summable f :=
exists_congr $ λ _, hg.has_sum_iff hf

lemma has_sum_subtype_iff_of_support_subset {s : set β} (hf : support f ⊆ s) :
  has_sum (f ∘ coe : s → α) a ↔ has_sum f a :=
subtype.coe_injective.has_sum_iff $ by simpa using support_subset_iff'.1 hf

lemma has_sum_subtype_iff_indicator {s : set β} :
  has_sum (f ∘ coe : s → α) a ↔ has_sum (s.indicator f) a :=
by rw [← set.indicator_range_comp, subtype.range_coe,
  has_sum_subtype_iff_of_support_subset set.support_indicator]

@[simp] lemma has_sum_subtype_support : has_sum (f ∘ coe : support f → α) a ↔ has_sum f a :=
has_sum_subtype_iff_of_support_subset $ set.subset.refl _

lemma has_sum_fintype [fintype β] (f : β → α) : has_sum f (∑ b, f b) :=
order_top.tendsto_at_top_nhds _

protected lemma finset.has_sum (s : finset β) (f : β → α) :
  has_sum (f ∘ coe : (↑s : set β) → α) (∑ b in s, f b) :=
by { rw ← sum_attach, exact has_sum_fintype _ }

protected lemma finset.summable (s : finset β) (f : β → α) :
  summable (f ∘ coe : (↑s : set β) → α) :=
(s.has_sum f).summable

protected lemma set.finite.summable {s : set β} (hs : s.finite) (f : β → α) :
  summable (f ∘ coe : s → α) :=
by convert hs.to_finset.summable f; simp only [hs.coe_to_finset]

/-- If a function `f` vanishes outside of a finite set `s`, then it `has_sum` `∑ b in s, f b`. -/
lemma has_sum_sum_of_ne_finset_zero (hf : ∀b∉s, f b = 0) : has_sum f (∑ b in s, f b) :=
(has_sum_subtype_iff_of_support_subset $ support_subset_iff'.2 hf).1 $ s.has_sum f

lemma summable_of_ne_finset_zero (hf : ∀b∉s, f b = 0) : summable f :=
(has_sum_sum_of_ne_finset_zero hf).summable

lemma has_sum_single {f : β → α} (b : β) (hf : ∀b' ≠ b, f b' = 0) :
  has_sum f (f b) :=
suffices has_sum f (∑ b' in {b}, f b'),
  by simpa using this,
has_sum_sum_of_ne_finset_zero $ by simpa [hf]

lemma has_sum_ite_eq (b : β) (a : α) : has_sum (λb', if b' = b then a else 0) a :=
begin
  convert has_sum_single b _,
  { exact (if_pos rfl).symm },
  assume b' hb',
  exact if_neg hb'
end

lemma equiv.has_sum_iff (e : γ ≃ β) :
  has_sum (f ∘ e) a ↔ has_sum f a :=
e.injective.has_sum_iff $ by simp

lemma equiv.summable_iff (e : γ ≃ β) :
  summable (f ∘ e) ↔ summable f :=
exists_congr $ λ a, e.has_sum_iff

lemma summable.prod_symm {f : β × γ → α} (hf : summable f) : summable (λ p : γ × β, f p.swap) :=
(equiv.prod_comm γ β).summable_iff.2 hf

lemma equiv.has_sum_iff_of_support {g : γ → α} (e : support f ≃ support g)
  (he : ∀ x : support f, g (e x) = f x) :
  has_sum f a ↔ has_sum g a :=
have (g ∘ coe) ∘ e = f ∘ coe, from funext he,
by rw [← has_sum_subtype_support, ← this, e.has_sum_iff, has_sum_subtype_support]

lemma has_sum_iff_has_sum_of_ne_zero_bij {g : γ → α} (i : support g → β)
  (hi : ∀ ⦃x y⦄, i x = i y → (x : γ) = y)
  (hf : support f ⊆ set.range i) (hfg : ∀ x, f (i x) = g x) :
  has_sum f a ↔ has_sum g a :=
iff.symm $ equiv.has_sum_iff_of_support
  (equiv.of_bijective (λ x, ⟨i x, λ hx, x.coe_prop $ hfg x ▸ hx⟩)
    ⟨λ x y h, subtype.ext $ hi $ subtype.ext_iff.1 h,
      λ y, (hf y.coe_prop).imp $ λ x hx, subtype.ext hx⟩)
  hfg

lemma equiv.summable_iff_of_support {g : γ → α} (e : support f ≃ support g)
  (he : ∀ x : support f, g (e x) = f x) :
  summable f ↔ summable g :=
exists_congr $ λ _, e.has_sum_iff_of_support he

protected lemma has_sum.map [add_comm_monoid γ] [topological_space γ] (hf : has_sum f a)
  (g : α →+ γ) (hg : continuous g) :
  has_sum (g ∘ f) (g a) :=
have g ∘ (λs:finset β, ∑ b in s, f b) = (λs:finset β, ∑ b in s, g (f b)),
  from funext $ g.map_sum _,
show tendsto (λs:finset β, ∑ b in s, g (f b)) at_top (𝓝 (g a)),
  from this ▸ (hg.tendsto a).comp hf

protected lemma summable.map [add_comm_monoid γ] [topological_space γ] (hf : summable f)
  (g : α →+ γ) (hg : continuous g) :
  summable (g ∘ f) :=
(hf.has_sum.map g hg).summable

/-- If `f : ℕ → α` has sum `a`, then the partial sums `∑_{i=0}^{n-1} f i` converge to `a`. -/
lemma has_sum.tendsto_sum_nat {f : ℕ → α} (h : has_sum f a) :
  tendsto (λn:ℕ, ∑ i in range n, f i) at_top (𝓝 a) :=
h.comp tendsto_finset_range

lemma has_sum.unique {a₁ a₂ : α} [t2_space α] : has_sum f a₁ → has_sum f a₂ → a₁ = a₂ :=
tendsto_nhds_unique

lemma summable.has_sum_iff_tendsto_nat [t2_space α] {f : ℕ → α} {a : α} (hf : summable f) :
  has_sum f a ↔ tendsto (λn:ℕ, ∑ i in range n, f i) at_top (𝓝 a) :=
begin
  refine ⟨λ h, h.tendsto_sum_nat, λ h, _⟩,
  rw tendsto_nhds_unique h hf.has_sum.tendsto_sum_nat,
  exact hf.has_sum
end

lemma equiv.summable_iff_of_has_sum_iff {α' : Type*} [add_comm_monoid α']
  [topological_space α'] (e : α' ≃ α) {f : β → α} {g : γ → α'}
  (he : ∀ {a}, has_sum f (e a) ↔ has_sum g a) :
  summable f ↔ summable g :=
⟨λ ⟨a, ha⟩, ⟨e.symm a, he.1 $ by rwa [e.apply_symm_apply]⟩, λ ⟨a, ha⟩, ⟨e a, he.2 ha⟩⟩

variable [has_continuous_add α]

lemma has_sum.add (hf : has_sum f a) (hg : has_sum g b) : has_sum (λb, f b + g b) (a + b) :=
by simp only [has_sum, sum_add_distrib]; exact hf.add hg

lemma summable.add (hf : summable f) (hg : summable g) : summable (λb, f b + g b) :=
(hf.has_sum.add hg.has_sum).summable

lemma has_sum_sum {f : γ → β → α} {a : γ → α} {s : finset γ} :
  (∀i∈s, has_sum (f i) (a i)) → has_sum (λb, ∑ i in s, f i b) (∑ i in s, a i) :=
finset.induction_on s (by simp only [has_sum_zero, sum_empty, forall_true_iff])
  (by simp only [has_sum.add, sum_insert, mem_insert, forall_eq_or_imp,
        forall_2_true_iff, not_false_iff, forall_true_iff] {contextual := tt})

lemma summable_sum {f : γ → β → α} {s : finset γ} (hf : ∀i∈s, summable (f i)) :
  summable (λb, ∑ i in s, f i b) :=
(has_sum_sum $ assume i hi, (hf i hi).has_sum).summable

lemma has_sum.add_compl {s : set β} (ha : has_sum (f ∘ coe : s → α) a)
  (hb : has_sum (f ∘ coe : sᶜ → α) b) :
  has_sum f (a + b) :=
by simpa using (has_sum_subtype_iff_indicator.1 ha).add (has_sum_subtype_iff_indicator.1 hb)

lemma summable.add_compl {s : set β} (hs : summable (f ∘ coe : s → α))
  (hsc : summable (f ∘ coe : sᶜ → α)) :
  summable f :=
(hs.has_sum.add_compl hsc.has_sum).summable

lemma has_sum.compl_add {s : set β} (ha : has_sum (f ∘ coe : sᶜ → α) a)
  (hb : has_sum (f ∘ coe : s → α) b) :
  has_sum f (a + b) :=
by simpa using (has_sum_subtype_iff_indicator.1 ha).add (has_sum_subtype_iff_indicator.1 hb)

lemma summable.compl_add {s : set β} (hs : summable (f ∘ coe : sᶜ → α))
  (hsc : summable (f ∘ coe : s → α)) :
  summable f :=
(hs.has_sum.compl_add hsc.has_sum).summable

lemma has_sum.sigma [regular_space α] {γ : β → Type*} {f : (Σ b:β, γ b) → α} {g : β → α} {a : α}
  (ha : has_sum f a) (hf : ∀b, has_sum (λc, f ⟨b, c⟩) (g b)) : has_sum g a :=
begin
  refine (at_top_basis.tendsto_iff (closed_nhds_basis a)).mpr _,
  rintros s ⟨hs, hsc⟩,
  rcases mem_at_top_sets.mp (ha hs) with ⟨u, hu⟩,
  use [u.image sigma.fst, trivial],
  intros bs hbs,
  simp only [set.mem_preimage, ge_iff_le, finset.le_iff_subset] at hu,
  have : tendsto (λ t : finset (Σ b, γ b), ∑ p in t.filter (λ p, p.1 ∈ bs), f p)
    at_top (𝓝 $ ∑ b in bs, g b),
  { simp only [← sigma_preimage_mk, sum_sigma],
    refine tendsto_finset_sum _ (λ b hb, _),
    change tendsto (λ t, (λ t, ∑ s in t, f ⟨b, s⟩) (preimage t (sigma.mk b) _)) at_top (𝓝 (g b)),
    exact tendsto.comp (hf b) (tendsto_finset_preimage_at_top_at_top _) },
  refine hsc.mem_of_tendsto this (eventually_at_top.2 ⟨u, λ t ht, hu _ (λ x hx, _)⟩),
  exact mem_filter.2 ⟨ht hx, hbs $ mem_image_of_mem _ hx⟩
end

/-- If a series `f` on `β × γ` has sum `a` and for each `b` the restriction of `f` to `{b} × γ`
has sum `g b`, then the series `g` has sum `a`. -/
lemma has_sum.prod_fiberwise [regular_space α] {f : β × γ → α} {g : β → α} {a : α}
  (ha : has_sum f a) (hf : ∀b, has_sum (λc, f (b, c)) (g b)) :
  has_sum g a :=
has_sum.sigma ((equiv.sigma_equiv_prod β γ).has_sum_iff.2 ha) hf

lemma summable.sigma' [regular_space α] {γ : β → Type*} {f : (Σb:β, γ b) → α}
  (ha : summable f) (hf : ∀b, summable (λc, f ⟨b, c⟩)) :
  summable (λb, ∑'c, f ⟨b, c⟩) :=
(ha.has_sum.sigma (assume b, (hf b).has_sum)).summable

lemma has_sum.sigma_of_has_sum [regular_space α] {γ : β → Type*} {f : (Σ b:β, γ b) → α} {g : β → α}
  {a : α} (ha : has_sum g a) (hf : ∀b, has_sum (λc, f ⟨b, c⟩) (g b)) (hf' : summable f) :
  has_sum f a :=
by simpa [(hf'.has_sum.sigma hf).unique ha] using hf'.has_sum

end has_sum

section tsum
variables [add_comm_monoid α] [topological_space α] [t2_space α]
variables {f g : β → α} {a a₁ a₂ : α}

lemma has_sum.tsum_eq (ha : has_sum f a) : ∑'b, f b = a :=
(summable.has_sum ⟨a, ha⟩).unique ha

lemma summable.has_sum_iff (h : summable f) : has_sum f a ↔ ∑'b, f b = a :=
iff.intro has_sum.tsum_eq (assume eq, eq ▸ h.has_sum)

@[simp] lemma tsum_zero : ∑'b:β, (0:α) = 0 := has_sum_zero.tsum_eq

lemma tsum_eq_sum {f : β → α} {s : finset β} (hf : ∀b∉s, f b = 0)  :
  ∑' b, f b = ∑ b in s, f b :=
(has_sum_sum_of_ne_finset_zero hf).tsum_eq

lemma tsum_fintype [fintype β] (f : β → α) : ∑'b, f b = ∑ b, f b :=
(has_sum_fintype f).tsum_eq

@[simp] lemma finset.tsum_subtype (s : finset β) (f : β → α) :
  ∑' x : {x // x ∈ s}, f x = ∑ x in s, f x :=
(s.has_sum f).tsum_eq

@[simp] lemma finset.tsum_subtype' (s : finset β) (f : β → α) :
  ∑' x : (s : set β), f x = ∑ x in s, f x :=
s.tsum_subtype f

lemma tsum_eq_single {f : β → α} (b : β) (hf : ∀b' ≠ b, f b' = 0)  :
  ∑'b, f b = f b :=
(has_sum_single b hf).tsum_eq

@[simp] lemma tsum_ite_eq (b : β) (a : α) : ∑'b', (if b' = b then a else 0) = a :=
(has_sum_ite_eq b a).tsum_eq

lemma equiv.tsum_eq_tsum_of_has_sum_iff_has_sum {α' : Type*} [add_comm_monoid α']
  [topological_space α'] (e : α' ≃ α) (h0 : e 0 = 0) {f : β → α} {g : γ → α'}
  (h : ∀ {a}, has_sum f (e a) ↔ has_sum g a) :
  ∑' b, f b = e (∑' c, g c) :=
by_cases
  (assume : summable g, (h.mpr this.has_sum).tsum_eq)
  (assume hg : ¬ summable g,
    have hf : ¬ summable f, from mt (e.summable_iff_of_has_sum_iff @h).1 hg,
    by simp [tsum, hf, hg, h0])

lemma tsum_eq_tsum_of_has_sum_iff_has_sum {f : β → α} {g : γ → α}
  (h : ∀{a}, has_sum f a ↔ has_sum g a) :
  ∑'b, f b = ∑'c, g c :=
(equiv.refl α).tsum_eq_tsum_of_has_sum_iff_has_sum rfl @h

lemma equiv.tsum_eq (j : γ ≃ β) (f : β → α) : ∑'c, f (j c) = ∑'b, f b :=
tsum_eq_tsum_of_has_sum_iff_has_sum $ λ a, j.has_sum_iff

lemma equiv.tsum_eq_tsum_of_support {f : β → α} {g : γ → α} (e : support f ≃ support g)
  (he : ∀ x, g (e x) = f x) :
  (∑' x, f x) = ∑' y, g y :=
tsum_eq_tsum_of_has_sum_iff_has_sum $ λ _, e.has_sum_iff_of_support he

lemma tsum_eq_tsum_of_ne_zero_bij {g : γ → α} (i : support g → β)
  (hi : ∀ ⦃x y⦄, i x = i y → (x : γ) = y)
  (hf : support f ⊆ set.range i) (hfg : ∀ x, f (i x) = g x) :
  ∑' x, f x  = ∑' y, g y :=
tsum_eq_tsum_of_has_sum_iff_has_sum $ λ _, has_sum_iff_has_sum_of_ne_zero_bij i hi hf hfg

lemma tsum_subtype (s : set β) (f : β → α) :
  ∑' x:s, f x = ∑' x, s.indicator f x :=
tsum_eq_tsum_of_has_sum_iff_has_sum $ λ _, has_sum_subtype_iff_indicator

section has_continuous_add
variable [has_continuous_add α]

lemma tsum_add (hf : summable f) (hg : summable g) : ∑'b, (f b + g b) = (∑'b, f b) + (∑'b, g b) :=
(hf.has_sum.add hg.has_sum).tsum_eq

lemma tsum_sum {f : γ → β → α} {s : finset γ} (hf : ∀i∈s, summable (f i)) :
  ∑'b, ∑ i in s, f i b = ∑ i in s, ∑'b, f i b :=
(has_sum_sum $ assume i hi, (hf i hi).has_sum).tsum_eq

lemma tsum_sigma' [regular_space α] {γ : β → Type*} {f : (Σb:β, γ b) → α}
  (h₁ : ∀b, summable (λc, f ⟨b, c⟩)) (h₂ : summable f) : ∑'p, f p = ∑'b c, f ⟨b, c⟩ :=
(h₂.has_sum.sigma (assume b, (h₁ b).has_sum)).tsum_eq.symm

lemma tsum_prod' [regular_space α] {f : β × γ → α} (h : summable f)
  (h₁ : ∀b, summable (λc, f (b, c))) :
  ∑'p, f p = ∑'b c, f (b, c) :=
(h.has_sum.prod_fiberwise (assume b, (h₁ b).has_sum)).tsum_eq.symm

lemma tsum_comm' [regular_space α] {f : β → γ → α} (h : summable (function.uncurry f))
  (h₁ : ∀b, summable (f b)) (h₂ : ∀ c, summable (λ b, f b c)) :
  ∑' c b, f b c = ∑' b c, f b c :=
begin
  erw [← tsum_prod' h h₁, ← tsum_prod' h.prod_symm h₂, ← (equiv.prod_comm β γ).tsum_eq],
  refl,
  assumption
end

end has_continuous_add

section encodable
open encodable
variable [encodable γ]

/-- You can compute a sum over an encodably type by summing over the natural numbers and
  taking a supremum. This is useful for outer measures. -/
theorem tsum_supr_decode2 [complete_lattice β] (m : β → α) (m0 : m ⊥ = 0)
  (s : γ → β) : ∑' i : ℕ, m (⨆ b ∈ decode2 γ i, s b) = ∑' b : γ, m (s b) :=
begin
  have H : ∀ n, m (⨆ b ∈ decode2 γ n, s b) ≠ 0 → (decode2 γ n).is_some,
  { intros n h,
    cases decode2 γ n with b,
    { refine (h $ by simp [m0]).elim },
    { exact rfl } },
  symmetry, refine tsum_eq_tsum_of_ne_zero_bij (λ a, option.get (H a.1 a.2)) _ _ _,
  { rintros ⟨m, hm⟩ ⟨n, hn⟩ e,
    have := mem_decode2.1 (option.get_mem (H n hn)),
    rwa [← e, mem_decode2.1 (option.get_mem (H m hm))] at this },
  { intros b h,
    refine ⟨⟨encode b, _⟩, _⟩,
    { simp only [mem_support, encodek2] at h ⊢, convert h, simp [set.ext_iff, encodek2] },
    { exact option.get_of_mem _ (encodek2 _) } },
  { rintros ⟨n, h⟩, dsimp only [subtype.coe_mk],
    transitivity, swap,
    rw [show decode2 γ n = _, from option.get_mem (H n h)],
    congr, simp [ext_iff, -option.some_get] }
end

/-- `tsum_supr_decode2` specialized to the complete lattice of sets. -/
theorem tsum_Union_decode2 (m : set β → α) (m0 : m ∅ = 0)
  (s : γ → set β) : ∑' i, m (⋃ b ∈ decode2 γ i, s b) = ∑' b, m (s b) :=
tsum_supr_decode2 m m0 s

/-! Some properties about measure-like functions.
  These could also be functions defined on complete sublattices of sets, with the property
  that they are countably sub-additive.
  `R` will probably be instantiated with `(≤)` in all applications.
-/

/-- If a function is countably sub-additive then it is sub-additive on encodable types -/
theorem rel_supr_tsum [complete_lattice β] (m : β → α) (m0 : m ⊥ = 0)
  (R : α → α → Prop) (m_supr : ∀(s : ℕ → β), R (m (⨆ i, s i)) ∑' i, m (s i))
  (s : γ → β) : R (m (⨆ b : γ, s b)) ∑' b : γ, m (s b) :=
by { rw [← supr_decode2, ← tsum_supr_decode2 _ m0 s], exact m_supr _ }

/-- If a function is countably sub-additive then it is sub-additive on finite sets -/
theorem rel_supr_sum [complete_lattice β] (m : β → α) (m0 : m ⊥ = 0)
  (R : α → α → Prop) (m_supr : ∀(s : ℕ → β), R (m (⨆ i, s i)) (∑' i, m (s i)))
  (s : δ → β) (t : finset δ) :
  R (m (⨆ d ∈ t, s d)) (∑ d in t, m (s d)) :=
by { cases t.nonempty_encodable, rw [supr_subtype'], convert rel_supr_tsum m m0 R m_supr _,
     rw [← finset.tsum_subtype], assumption }

/-- If a function is countably sub-additive then it is binary sub-additive -/
theorem rel_sup_add [complete_lattice β] (m : β → α) (m0 : m ⊥ = 0)
  (R : α → α → Prop) (m_supr : ∀(s : ℕ → β), R (m (⨆ i, s i)) (∑' i, m (s i)))
  (s₁ s₂ : β) : R (m (s₁ ⊔ s₂)) (m s₁ + m s₂) :=
begin
  convert rel_supr_tsum m m0 R m_supr (λ b, cond b s₁ s₂),
  { simp only [supr_bool_eq, cond] },
  { rw [tsum_fintype, fintype.sum_bool, cond, cond] }
end

end encodable

end tsum

section pi
variables {ι : Type*} {π : α → Type*} [∀ x, add_comm_monoid (π x)] [∀ x, topological_space (π x)]

lemma pi.has_sum {f : ι → ∀ x, π x} {g : ∀ x, π x} :
  has_sum f g ↔ ∀ x, has_sum (λ i, f i x) (g x) :=
by simp [has_sum, tendsto_pi]

lemma pi.summable {f : ι → ∀ x, π x} : summable f ↔ ∀ x, summable (λ i, f i x) :=
by simp [summable, pi.has_sum, classical.skolem]

lemma tsum_apply [∀ x, t2_space (π x)] {f : ι → ∀ x, π x}{x : α} (hf : summable f) :
  (∑' i, f i) x = ∑' i, f i x :=
(pi.has_sum.mp hf.has_sum x).tsum_eq.symm

end pi

section topological_group
variables [add_comm_group α] [topological_space α] [topological_add_group α]
variables {f g : β → α} {a a₁ a₂ : α}

-- `by simpa using` speeds up elaboration. Why?
lemma has_sum.neg (h : has_sum f a) : has_sum (λb, - f b) (- a) :=
by simpa only using h.map (-add_monoid_hom.id α) continuous_neg

lemma summable.neg (hf : summable f) : summable (λb, - f b) :=
hf.has_sum.neg.summable

lemma summable.of_neg (hf : summable (λb, - f b)) : summable f :=
by simpa only [neg_neg] using hf.neg

lemma summable_neg_iff : summable (λ b, - f b) ↔ summable f :=
⟨summable.of_neg, summable.neg⟩

lemma has_sum.sub (hf : has_sum f a₁) (hg : has_sum g a₂) : has_sum (λb, f b - g b) (a₁ - a₂) :=
by { simp [sub_eq_add_neg], exact hf.add hg.neg }

lemma summable.sub (hf : summable f) (hg : summable g) : summable (λb, f b - g b) :=
(hf.has_sum.sub hg.has_sum).summable

lemma has_sum.has_sum_compl_iff {s : set β} (hf : has_sum (f ∘ coe : s → α) a₁) :
  has_sum (f ∘ coe : sᶜ → α) a₂ ↔ has_sum f (a₁ + a₂) :=
begin
  refine ⟨λ h, hf.add_compl h, λ h, _⟩,
  rw [has_sum_subtype_iff_indicator] at hf ⊢,
  rw [set.indicator_compl],
  simpa only [add_sub_cancel'] using h.sub hf
end

lemma has_sum.has_sum_iff_compl {s : set β} (hf : has_sum (f ∘ coe : s → α) a₁) :
  has_sum f a₂ ↔ has_sum (f ∘ coe : sᶜ → α) (a₂ - a₁) :=
iff.symm $ hf.has_sum_compl_iff.trans $ by rw [add_sub_cancel'_right]

lemma summable.summable_compl_iff {s : set β} (hf : summable (f ∘ coe : s → α)) :
  summable (f ∘ coe : sᶜ → α) ↔ summable f :=
⟨λ ⟨a, ha⟩, (hf.has_sum.has_sum_compl_iff.1 ha).summable,
  λ ⟨a, ha⟩, (hf.has_sum.has_sum_iff_compl.1 ha).summable⟩

protected lemma finset.has_sum_compl_iff (s : finset β) :
  has_sum (λ x : {x // x ∉ s}, f x) a ↔ has_sum f (a + ∑ i in s, f i) :=
(s.has_sum f).has_sum_compl_iff.trans $ by rw [add_comm]

protected lemma finset.has_sum_iff_compl (s : finset β) :
  has_sum f a ↔ has_sum (λ x : {x // x ∉ s}, f x) (a - ∑ i in s, f i) :=
(s.has_sum f).has_sum_iff_compl

protected lemma finset.summable_compl_iff (s : finset β) :
  summable (λ x : {x // x ∉ s}, f x) ↔ summable f :=
(s.summable f).summable_compl_iff

lemma set.finite.summable_compl_iff {s : set β} (hs : s.finite) :
  summable (f ∘ coe : sᶜ → α) ↔ summable f :=
(hs.summable f).summable_compl_iff

section tsum
variables [t2_space α]

lemma tsum_neg (hf : summable f) : ∑'b, - f b = - ∑'b, f b :=
hf.has_sum.neg.tsum_eq

lemma tsum_sub (hf : summable f) (hg : summable g) : ∑'b, (f b - g b) = ∑'b, f b - ∑'b, g b :=
(hf.has_sum.sub hg.has_sum).tsum_eq

lemma tsum_add_tsum_compl {s : set β} (hs : summable (f ∘ coe : s → α))
  (hsc : summable (f ∘ coe : sᶜ → α)) :
  (∑' x : s, f x) + (∑' x : sᶜ, f x) = ∑' x, f x :=
(hs.has_sum.add_compl hsc.has_sum).tsum_eq.symm

lemma sum_add_tsum_compl {s : finset β} (hf : summable f) :
  (∑ x in s, f x) + (∑' x : (↑s : set β)ᶜ, f x) = ∑' x, f x :=
((s.has_sum f).add_compl (s.summable_compl_iff.2 hf).has_sum).tsum_eq.symm

end tsum

/-!
### Sums on subtypes

If `s` is a finset of `α`, we show that the summability of `f` in the whole space and on the subtype
`univ - s` are equivalent, and relate their sums. For a function defined on `ℕ`, we deduce the
formula `(∑ i in range k, f i) + (∑' i, f (i + k)) = (∑' i, f i)`, in `sum_add_tsum_nat_add`.
-/
section subtype

lemma has_sum_nat_add_iff {f : ℕ → α} (k : ℕ) {a : α} :
  has_sum (λ n, f (n + k)) a ↔ has_sum f (a + ∑ i in range k, f i) :=
begin
  refine iff.trans _ ((range k).has_sum_compl_iff),
  rw [← (not_mem_range_equiv k).symm.has_sum_iff],
  refl
end

lemma summable_nat_add_iff {f : ℕ → α} (k : ℕ) : summable (λ n, f (n + k)) ↔ summable f :=
iff.symm $ (equiv.add_right (∑ i in range k, f i)).summable_iff_of_has_sum_iff $
  λ a, (has_sum_nat_add_iff k).symm

lemma has_sum_nat_add_iff' {f : ℕ → α} (k : ℕ) {a : α} :
  has_sum (λ n, f (n + k)) (a - ∑ i in range k, f i) ↔ has_sum f a :=
by simp [has_sum_nat_add_iff]

lemma sum_add_tsum_nat_add [t2_space α] {f : ℕ → α} (k : ℕ) (h : summable f) :
  (∑ i in range k, f i) + (∑' i, f (i + k)) = ∑' i, f i :=
by simpa [add_comm] using
  ((has_sum_nat_add_iff k).1 ((summable_nat_add_iff k).2 h).has_sum).unique h.has_sum

lemma tsum_eq_zero_add [t2_space α] {f : ℕ → α} (hf : summable f) :
  ∑'b, f b = f 0 + ∑'b, f (b + 1) :=
by simpa only [range_one, sum_singleton] using (sum_add_tsum_nat_add 1 hf).symm

/-- For `f : ℕ → α`, then `∑' k, f (k + i)` tends to zero. This does not require a summability
assumption on `f`, as otherwise all sums are zero. -/
lemma tendsto_sum_nat_add [t2_space α] (f : ℕ → α) : tendsto (λ i, ∑' k, f (k + i)) at_top (𝓝 0) :=
begin
  by_cases hf : summable f,
  { have h₀ : (λ i, (∑' i, f i) - ∑ j in range i, f j) = λ i, ∑' (k : ℕ), f (k + i),
    { ext1 i,
      rw [sub_eq_iff_eq_add, add_comm, sum_add_tsum_nat_add i hf] },
    have h₁ : tendsto (λ i : ℕ, ∑' i, f i) at_top (𝓝 (∑' i, f i)) := tendsto_const_nhds,
    simpa only [h₀, sub_self] using tendsto.sub h₁ hf.has_sum.tendsto_sum_nat },
  { convert tendsto_const_nhds,
    ext1 i,
    rw ← summable_nat_add_iff i at hf,
    { exact tsum_eq_zero_of_not_summable hf },
    { apply_instance } }
end

end subtype

end topological_group

section topological_semiring
variables [semiring α] [topological_space α] [topological_semiring α]
variables {f g : β → α} {a a₁ a₂ : α}
lemma has_sum.mul_left (a₂) (h : has_sum f a₁) : has_sum (λb, a₂ * f b) (a₂ * a₁) :=
by simpa only using h.map (add_monoid_hom.mul_left a₂) (continuous_const.mul continuous_id)

lemma has_sum.mul_right (a₂) (hf : has_sum f a₁) : has_sum (λb, f b * a₂) (a₁ * a₂) :=
by simpa only using hf.map (add_monoid_hom.mul_right a₂) (continuous_id.mul continuous_const)

lemma summable.mul_left (a) (hf : summable f) : summable (λb, a * f b) :=
(hf.has_sum.mul_left _).summable

lemma summable.mul_right (a) (hf : summable f) : summable (λb, f b * a) :=
(hf.has_sum.mul_right _).summable

section tsum
variables [t2_space α]

lemma summable.tsum_mul_left (a) (hf : summable f) : ∑'b, a * f b = a * ∑'b, f b :=
(hf.has_sum.mul_left _).tsum_eq

lemma summable.tsum_mul_right (a) (hf : summable f) : (∑'b, f b * a) = (∑'b, f b) * a :=
(hf.has_sum.mul_right _).tsum_eq

end tsum

end topological_semiring

section topological_semimodule
variables {R : Type*}
[semiring R] [topological_space R]
[topological_space α] [add_comm_monoid α]
[semimodule R α] [topological_semimodule R α]
{f : β → α}

lemma has_sum.smul {a : α} {r : R} (hf : has_sum f a) : has_sum (λ z, r • f z) (r • a) :=
hf.map (const_smul_hom α r) (continuous_const.smul continuous_id)

lemma summable.smul {r : R} (hf : summable f) : summable (λ z, r • f z) :=
hf.has_sum.smul.summable

lemma tsum_smul [t2_space α] {r : R} (hf : summable f) : ∑' z, r • f z = r • ∑' z, f z :=
hf.has_sum.smul.tsum_eq

end topological_semimodule

section division_semiring

variables [division_semiring α] [topological_space α] [topological_semiring α]
{f g : β → α} {a a₁ a₂ : α}

lemma has_sum.div_const (h : has_sum f a) (b : α) : has_sum (λ x, f x / b) (a / b) :=
<<<<<<< HEAD
by simp only [div_eq_mul_inv, h.mul_right _]
=======
by simp only [div_eq_mul_inv, h.mul_right b⁻¹]
>>>>>>> 8b4b9413

lemma has_sum_mul_left_iff (h : a₂ ≠ 0) : has_sum f a₁ ↔ has_sum (λb, a₂ * f b) (a₂ * a₁) :=
⟨has_sum.mul_left _, λ H, by simpa only [inv_mul_cancel_left' h] using H.mul_left a₂⁻¹⟩

lemma has_sum_mul_right_iff (h : a₂ ≠ 0) : has_sum f a₁ ↔ has_sum (λb, f b * a₂) (a₁ * a₂) :=
⟨has_sum.mul_right _, λ H, by simpa only [mul_inv_cancel_right' h] using H.mul_right a₂⁻¹⟩

lemma summable_mul_left_iff (h : a ≠ 0) : summable f ↔ summable (λb, a * f b) :=
⟨λ H, H.mul_left _, λ H, by simpa only [inv_mul_cancel_left' h] using H.mul_left a⁻¹⟩

lemma summable_mul_right_iff (h : a ≠ 0) : summable f ↔ summable (λb, f b * a) :=
⟨λ H, H.mul_right _, λ H, by simpa only [mul_inv_cancel_right' h] using H.mul_right a⁻¹⟩

lemma tsum_mul_left [t2_space α] : (∑' x, a * f x) = a * ∑' x, f x :=
if hf : summable f then hf.tsum_mul_left a
else if ha : a = 0 then by simp [ha]
else by rw [tsum_eq_zero_of_not_summable hf,
  tsum_eq_zero_of_not_summable (mt (summable_mul_left_iff ha).2 hf), mul_zero]

lemma tsum_mul_right [t2_space α] : (∑' x, f x * a) = (∑' x, f x) * a :=
if hf : summable f then hf.tsum_mul_right a
else if ha : a = 0 then by simp [ha]
else by rw [tsum_eq_zero_of_not_summable hf,
  tsum_eq_zero_of_not_summable (mt (summable_mul_right_iff ha).2 hf), zero_mul]

end division_semiring

section order_topology
variables [ordered_add_comm_monoid α] [topological_space α] [order_closed_topology α]
variables {f g : β → α} {a a₁ a₂ : α}

lemma has_sum_le (h : ∀b, f b ≤ g b) (hf : has_sum f a₁) (hg : has_sum g a₂) : a₁ ≤ a₂ :=
le_of_tendsto_of_tendsto' hf hg $ assume s, sum_le_sum $ assume b _, h b

lemma has_sum_le_inj {g : γ → α} (i : β → γ) (hi : injective i) (hs : ∀c∉set.range i, 0 ≤ g c)
  (h : ∀b, f b ≤ g (i b)) (hf : has_sum f a₁) (hg : has_sum g a₂) : a₁ ≤ a₂ :=
have has_sum (λc, (partial_inv i c).cases_on' 0 f) a₁,
begin
  refine (has_sum_iff_has_sum_of_ne_zero_bij (i ∘ coe) _ _ _).2 hf,
  { exact assume c₁ c₂ eq, hi eq },
  { intros c hc,
    rw [mem_support] at hc,
    cases eq : partial_inv i c with b; rw eq at hc,
    { contradiction },
    { rw [partial_inv_of_injective hi] at eq,
      exact ⟨⟨b, hc⟩, eq⟩ } },
  { assume c, simp [partial_inv_left hi, option.cases_on'] }
end,
begin
  refine has_sum_le (assume c, _) this hg,
  by_cases c ∈ set.range i,
  { rcases h with ⟨b, rfl⟩,
    rw [partial_inv_left hi, option.cases_on'],
    exact h _ },
  { have : partial_inv i c = none := dif_neg h,
    rw [this, option.cases_on'],
    exact hs _ h }
end

lemma tsum_le_tsum_of_inj {g : γ → α} (i : β → γ) (hi : injective i) (hs : ∀c∉set.range i, 0 ≤ g c)
  (h : ∀b, f b ≤ g (i b)) (hf : summable f) (hg : summable g) : tsum f ≤ tsum g :=
has_sum_le_inj i hi hs h hf.has_sum hg.has_sum

lemma sum_le_has_sum {f : β → α} (s : finset β) (hs : ∀ b∉s, 0 ≤ f b) (hf : has_sum f a) :
  ∑ b in s, f b ≤ a :=
ge_of_tendsto hf (eventually_at_top.2 ⟨s, λ t hst,
  sum_le_sum_of_subset_of_nonneg hst $ λ b hbt hbs, hs b hbs⟩)

lemma le_has_sum (hf : has_sum f a) (b : β) (hb : ∀ b' ≠ b, 0 ≤ f b') : f b ≤ a :=
calc f b = ∑ b in {b}, f b : finset.sum_singleton.symm
... ≤ a : sum_le_has_sum _ (by { convert hb, simp }) hf

lemma sum_le_tsum {f : β → α} (s : finset β) (hs : ∀ b∉s, 0 ≤ f b) (hf : summable f) :
  ∑ b in s, f b ≤ tsum f :=
sum_le_has_sum s hs hf.has_sum

lemma le_tsum (hf : summable f) (b : β) (hb : ∀ b' ≠ b, 0 ≤ f b') : f b ≤ ∑' b, f b :=
le_has_sum (summable.has_sum hf) b hb

lemma tsum_le_tsum (h : ∀b, f b ≤ g b) (hf : summable f) (hg : summable g) : ∑'b, f b ≤ ∑'b, g b :=
has_sum_le h hf.has_sum hg.has_sum

lemma has_sum.nonneg (h : ∀ b, 0 ≤ g b) (ha : has_sum g a) : 0 ≤ a :=
has_sum_le h has_sum_zero ha

lemma has_sum.nonpos (h : ∀ b, g b ≤ 0) (ha : has_sum g a) : a ≤ 0 :=
has_sum_le h ha has_sum_zero

lemma tsum_nonneg (h : ∀ b, 0 ≤ g b) : 0 ≤ ∑'b, g b :=
begin
  by_cases hg : summable g,
  { exact hg.has_sum.nonneg h },
  { simp [tsum_eq_zero_of_not_summable hg] }
end

lemma tsum_nonpos (h : ∀ b, f b ≤ 0) : ∑'b, f b ≤ 0 :=
begin
  by_cases hf : summable f,
  { exact hf.has_sum.nonpos h },
  { simp [tsum_eq_zero_of_not_summable hf] }
end

end order_topology

section canonically_ordered
variables [canonically_ordered_add_monoid α] [topological_space α] [order_closed_topology α]
variables {f : β → α} {a : α}

lemma le_has_sum' (hf : has_sum f a) (b : β) : f b ≤ a :=
le_has_sum hf b $ λ _ _, zero_le _

lemma le_tsum' (hf : summable f) (b : β) : f b ≤ ∑' b, f b :=
le_tsum hf b $ λ _ _, zero_le _

lemma has_sum_zero_iff : has_sum f 0 ↔ ∀ x, f x = 0 :=
begin
  refine ⟨_, λ h, _⟩,
  { contrapose!,
    exact λ ⟨x, hx⟩ h, irrefl _ (lt_of_lt_of_le (pos_iff_ne_zero.2 hx) (le_has_sum' h x)) },
  { convert has_sum_zero,
    exact funext h }
end

lemma tsum_eq_zero_iff (hf : summable f) : ∑' i, f i = 0 ↔ ∀ x, f x = 0 :=
by rw [←has_sum_zero_iff, hf.has_sum_iff]

end canonically_ordered

section uniform_group

variables [add_comm_group α] [uniform_space α]

lemma summable_iff_cauchy_seq_finset [complete_space α] {f : β → α} :
  summable f ↔ cauchy_seq (λ (s : finset β), ∑ b in s, f b) :=
cauchy_map_iff_exists_tendsto.symm

variables [uniform_add_group α] {f g : β → α} {a a₁ a₂ : α}

lemma cauchy_seq_finset_iff_vanishing :
  cauchy_seq (λ (s : finset β), ∑ b in s, f b)
  ↔ ∀ e ∈ 𝓝 (0:α), (∃s:finset β, ∀t, disjoint t s → ∑ b in t, f b ∈ e) :=
begin
  simp only [cauchy_seq, cauchy_map_iff, and_iff_right at_top_ne_bot,
    prod_at_top_at_top_eq, uniformity_eq_comap_nhds_zero α, tendsto_comap_iff, (∘)],
  rw [tendsto_at_top'],
  split,
  { assume h e he,
    rcases h e he with ⟨⟨s₁, s₂⟩, h⟩,
    use [s₁ ∪ s₂],
    assume t ht,
    specialize h (s₁ ∪ s₂, (s₁ ∪ s₂) ∪ t) ⟨le_sup_left, le_sup_left_of_le le_sup_right⟩,
    simpa only [finset.sum_union ht.symm, add_sub_cancel'] using h },
  { assume h e he,
    rcases exists_nhds_half_neg he with ⟨d, hd, hde⟩,
    rcases h d hd with ⟨s, h⟩,
    use [(s, s)],
    rintros ⟨t₁, t₂⟩ ⟨ht₁, ht₂⟩,
    have : ∑ b in t₂, f b - ∑ b in t₁, f b = ∑ b in t₂ \ s, f b - ∑ b in t₁ \ s, f b,
    { simp only [(finset.sum_sdiff ht₁).symm, (finset.sum_sdiff ht₂).symm,
        add_sub_add_right_eq_sub] },
    simp only [this],
    exact hde _ (h _ finset.sdiff_disjoint) _ (h _ finset.sdiff_disjoint) }
end

variable [complete_space α]

lemma summable_iff_vanishing :
  summable f ↔ ∀ e ∈ 𝓝 (0:α), (∃s:finset β, ∀t, disjoint t s → ∑ b in t, f b ∈ e) :=
by rw [summable_iff_cauchy_seq_finset, cauchy_seq_finset_iff_vanishing]

/- TODO: generalize to monoid with a uniform continuous subtraction operator: `(a + b) - b = a` -/
lemma summable.summable_of_eq_zero_or_self (hf : summable f) (h : ∀b, g b = 0 ∨ g b = f b) :
  summable g :=
summable_iff_vanishing.2 $
  assume e he,
  let ⟨s, hs⟩ := summable_iff_vanishing.1 hf e he in
  ⟨s, assume t ht,
    have eq : ∑ b in t.filter (λb, g b = f b), f b = ∑ b in t, g b :=
      calc ∑ b in t.filter (λb, g b = f b), f b = ∑ b in t.filter (λb, g b = f b), g b :
          finset.sum_congr rfl (assume b hb, (finset.mem_filter.1 hb).2.symm)
        ... = ∑ b in t, g b :
        begin
          refine finset.sum_subset (finset.filter_subset _ _) _,
          assume b hbt hb,
          simp only [(∉), finset.mem_filter, and_iff_right hbt] at hb,
          exact (h b).resolve_right hb
        end,
    eq ▸ hs _ $ finset.disjoint_of_subset_left (finset.filter_subset _ _) ht⟩

protected lemma summable.indicator (hf : summable f) (s : set β) :
  summable (s.indicator f) :=
hf.summable_of_eq_zero_or_self $ set.indicator_eq_zero_or_self _ _

lemma summable.comp_injective {i : γ → β} (hf : summable f) (hi : injective i) :
  summable (f ∘ i) :=
begin
  simpa only [set.indicator_range_comp]
    using (hi.summable_iff _).2 (hf.indicator (set.range i)),
  exact λ x hx, set.indicator_of_not_mem hx _
end

lemma summable.subtype (hf : summable f) (s : set β) : summable (f ∘ coe : s → α) :=
hf.comp_injective subtype.coe_injective

lemma summable_subtype_and_compl {s : set β} :
  summable (λ x : s, f x) ∧ summable (λ x : sᶜ, f x) ↔ summable f :=
⟨and_imp.2 summable.add_compl, λ h, ⟨h.subtype s, h.subtype sᶜ⟩⟩

lemma summable.sigma_factor {γ : β → Type*} {f : (Σb:β, γ b) → α}
  (ha : summable f) (b : β) : summable (λc, f ⟨b, c⟩) :=
ha.comp_injective sigma_mk_injective

lemma summable.sigma [regular_space α] {γ : β → Type*} {f : (Σb:β, γ b) → α}
  (ha : summable f) : summable (λb, ∑'c, f ⟨b, c⟩) :=
ha.sigma' (λ b, ha.sigma_factor b)

lemma summable.prod_factor {f : β × γ → α} (h : summable f) (b : β) :
  summable (λ c, f (b, c)) :=
h.comp_injective $ λ c₁ c₂ h, (prod.ext_iff.1 h).2

lemma tsum_sigma [regular_space α] {γ : β → Type*} {f : (Σb:β, γ b) → α}
  (ha : summable f) : ∑'p, f p = ∑'b c, f ⟨b, c⟩ :=
tsum_sigma' (λ b, ha.sigma_factor b) ha

lemma tsum_prod [regular_space α] {f : β × γ → α} (h : summable f) :
  ∑'p, f p = ∑'b c, f ⟨b, c⟩ :=
tsum_prod' h h.prod_factor

lemma tsum_comm [regular_space α] {f : β → γ → α} (h : summable (function.uncurry f)) :
  ∑' c b, f b c = ∑' b c, f b c :=
tsum_comm' h h.prod_factor h.prod_symm.prod_factor

end uniform_group

section topological_group

variables {G : Type*} [topological_space G] [add_comm_group G] [topological_add_group G]
  {f : α → G}

lemma summable.vanishing (hf : summable f) ⦃e : set G⦄ (he : e ∈ 𝓝 (0 : G)) :
  ∃ s : finset α, ∀ t, disjoint t s → ∑ k in t, f k ∈ e :=
begin
  letI : uniform_space G := topological_add_group.to_uniform_space G,
  letI : uniform_add_group G := topological_add_group_is_uniform,
  rcases hf with ⟨y, hy⟩,
  exact cauchy_seq_finset_iff_vanishing.1 hy.cauchy_seq e he
end

/-- Series divergence test: if `f` is a convergent series, then `f x` tends to zero along
`cofinite`. -/
lemma summable.tendsto_cofinite_zero (hf : summable f) : tendsto f cofinite (𝓝 0) :=
begin
  intros e he,
  rw [filter.mem_map],
  rcases hf.vanishing he with ⟨s, hs⟩,
  refine s.eventually_cofinite_nmem.mono (λ x hx, _),
  by simpa using hs {x} (singleton_disjoint.2 hx)
end

end topological_group

lemma summable_abs_iff [linear_ordered_add_comm_group β] [uniform_space β]
  [uniform_add_group β] [complete_space β] {f : α → β} :
  summable (λ x, abs (f x)) ↔ summable f :=
have h1 : ∀ x : {x | 0 ≤ f x}, abs (f x) = f x := λ x, abs_of_nonneg x.2,
have h2 : ∀ x : {x | 0 ≤ f x}ᶜ, abs (f x) = -f x := λ x, abs_of_neg (not_le.1 x.2),
calc summable (λ x, abs (f x)) ↔
  summable (λ x : {x | 0 ≤ f x}, abs (f x)) ∧ summable (λ x : {x | 0 ≤ f x}ᶜ, abs (f x)) :
  summable_subtype_and_compl.symm
... ↔ summable (λ x : {x | 0 ≤ f x}, f x) ∧ summable (λ x : {x | 0 ≤ f x}ᶜ, -f x) :
  by simp only [h1, h2]
... ↔ _ : by simp only [summable_neg_iff, summable_subtype_and_compl]

alias summable_abs_iff ↔ summable.of_abs summable.abs

section cauchy_seq
open finset.Ico filter

/-- If the extended distance between consequent points of a sequence is estimated
by a summable series of `nnreal`s, then the original sequence is a Cauchy sequence. -/
lemma cauchy_seq_of_edist_le_of_summable [emetric_space α] {f : ℕ → α} (d : ℕ → ℝ≥0)
  (hf : ∀ n, edist (f n) (f n.succ) ≤ d n) (hd : summable d) : cauchy_seq f :=
begin
  refine emetric.cauchy_seq_iff_nnreal.2 (λ ε εpos, _),
  -- Actually we need partial sums of `d` to be a Cauchy sequence
  replace hd : cauchy_seq (λ (n : ℕ), ∑ x in range n, d x) :=
    let ⟨_, H⟩ := hd in H.tendsto_sum_nat.cauchy_seq,
  -- Now we take the same `N` as in one of the definitions of a Cauchy sequence
  refine (metric.cauchy_seq_iff'.1 hd ε (nnreal.coe_pos.2 εpos)).imp (λ N hN n hn, _),
  have hsum := hN n hn,
  -- We simplify the known inequality
  rw [dist_nndist, nnreal.nndist_eq, ← sum_range_add_sum_Ico _ hn, nnreal.add_sub_cancel'] at hsum,
  norm_cast at hsum,
  replace hsum := lt_of_le_of_lt (le_max_left _ _) hsum,
  rw edist_comm,

  -- Then use `hf` to simplify the goal to the same form
  apply lt_of_le_of_lt (edist_le_Ico_sum_of_edist_le hn (λ k _ _, hf k)),
  assumption_mod_cast
end

/-- If the distance between consequent points of a sequence is estimated by a summable series,
then the original sequence is a Cauchy sequence. -/
lemma cauchy_seq_of_dist_le_of_summable [metric_space α] {f : ℕ → α} (d : ℕ → ℝ)
  (hf : ∀ n, dist (f n) (f n.succ) ≤ d n) (hd : summable d) : cauchy_seq f :=
begin
  refine metric.cauchy_seq_iff'.2 (λε εpos, _),
  replace hd : cauchy_seq (λ (n : ℕ), ∑ x in range n, d x) :=
    let ⟨_, H⟩ := hd in H.tendsto_sum_nat.cauchy_seq,
  refine (metric.cauchy_seq_iff'.1 hd ε εpos).imp (λ N hN n hn, _),
  have hsum := hN n hn,
  rw [real.dist_eq, ← sum_Ico_eq_sub _ hn] at hsum,
  calc dist (f n) (f N) = dist (f N) (f n) : dist_comm _ _
  ... ≤ ∑ x in Ico N n, d x : dist_le_Ico_sum_of_dist_le hn (λ k _ _, hf k)
  ... ≤ abs (∑ x in Ico N n, d x) : le_abs_self _
  ... < ε : hsum
end

lemma cauchy_seq_of_summable_dist [metric_space α] {f : ℕ → α}
  (h : summable (λn, dist (f n) (f n.succ))) : cauchy_seq f :=
cauchy_seq_of_dist_le_of_summable _ (λ _, le_refl _) h

lemma dist_le_tsum_of_dist_le_of_tendsto [metric_space α] {f : ℕ → α} (d : ℕ → ℝ)
  (hf : ∀ n, dist (f n) (f n.succ) ≤ d n) (hd : summable d) {a : α} (ha : tendsto f at_top (𝓝 a))
  (n : ℕ) :
  dist (f n) a ≤ ∑' m, d (n + m) :=
begin
  refine le_of_tendsto (tendsto_const_nhds.dist ha)
    (eventually_at_top.2 ⟨n, λ m hnm, _⟩),
  refine le_trans (dist_le_Ico_sum_of_dist_le hnm (λ k _ _, hf k)) _,
  rw [sum_Ico_eq_sum_range],
  refine sum_le_tsum (range _) (λ _ _, le_trans dist_nonneg (hf _)) _,
  exact hd.comp_injective (add_right_injective n)
end

lemma dist_le_tsum_of_dist_le_of_tendsto₀ [metric_space α] {f : ℕ → α} (d : ℕ → ℝ)
  (hf : ∀ n, dist (f n) (f n.succ) ≤ d n) (hd : summable d) {a : α} (ha : tendsto f at_top (𝓝 a)) :
  dist (f 0) a ≤ tsum d :=
by simpa only [zero_add] using dist_le_tsum_of_dist_le_of_tendsto d hf hd ha 0

lemma dist_le_tsum_dist_of_tendsto [metric_space α] {f : ℕ → α}
  (h : summable (λn, dist (f n) (f n.succ))) {a : α} (ha : tendsto f at_top (𝓝 a)) (n) :
  dist (f n) a ≤ ∑' m, dist (f (n+m)) (f (n+m).succ) :=
show dist (f n) a ≤ ∑' m, (λx, dist (f x) (f x.succ)) (n + m), from
dist_le_tsum_of_dist_le_of_tendsto (λ n, dist (f n) (f n.succ)) (λ _, le_refl _) h ha n

lemma dist_le_tsum_dist_of_tendsto₀ [metric_space α] {f : ℕ → α}
  (h : summable (λn, dist (f n) (f n.succ))) {a : α} (ha : tendsto f at_top (𝓝 a)) :
  dist (f 0) a ≤ ∑' n, dist (f n) (f n.succ) :=
by simpa only [zero_add] using dist_le_tsum_dist_of_tendsto h ha 0

end cauchy_seq<|MERGE_RESOLUTION|>--- conflicted
+++ resolved
@@ -652,11 +652,7 @@
 {f g : β → α} {a a₁ a₂ : α}
 
 lemma has_sum.div_const (h : has_sum f a) (b : α) : has_sum (λ x, f x / b) (a / b) :=
-<<<<<<< HEAD
-by simp only [div_eq_mul_inv, h.mul_right _]
-=======
 by simp only [div_eq_mul_inv, h.mul_right b⁻¹]
->>>>>>> 8b4b9413
 
 lemma has_sum_mul_left_iff (h : a₂ ≠ 0) : has_sum f a₁ ↔ has_sum (λb, a₂ * f b) (a₂ * a₁) :=
 ⟨has_sum.mul_left _, λ H, by simpa only [inv_mul_cancel_left' h] using H.mul_left a₂⁻¹⟩
