--- conflicted
+++ resolved
@@ -129,12 +129,8 @@
 
 /-- The closure of an ideal in a topological ring as an ideal. -/
 def ideal.closure (S : ideal α) : ideal α :=
-<<<<<<< HEAD
-{ smul_mem'  := assume c x hx,
-=======
 { carrier := closure S,
   smul_mem' := assume c x hx,
->>>>>>> 6faf9bcb
     have continuous (λx:α, c * x) := continuous_const.mul continuous_id,
     map_mem_closure this hx $ assume a, S.mul_mem_left _,
   ..(add_submonoid.topological_closure S.to_add_submonoid) }
