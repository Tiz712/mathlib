--- conflicted
+++ resolved
@@ -237,7 +237,6 @@
   map e (𝓝[e ⁻¹' s] x) = 𝓝[s] (e x) :=
 by rw [e.map_nhds_within_eq hx, e.image_source_inter_eq', e.target_inter_inv_preimage_preimage,
   e.nhds_within_target_inter (e.map_source hx)]
-<<<<<<< HEAD
 
 lemma preimage_open_of_open {s : set β} (hs : is_open s) : is_open (e.source ∩ e ⁻¹' s) :=
 e.continuous_on.preimage_open_of_open e.open_source hs
@@ -372,8 +371,6 @@
   continuous_inv_fun := e.symm.continuous_on.mono (inter_subset_left _ _) }
 
 end is_image
-=======
->>>>>>> 4d8d344c
 
 /-- Preimage of interior or interior of preimage coincide for local homeomorphisms, when restricted
 to the source. -/
@@ -383,17 +380,7 @@
 
 lemma preimage_closure (s : set β) :
   e.source ∩ e ⁻¹' (closure s) = e.source ∩ closure (e ⁻¹' s) :=
-<<<<<<< HEAD
 (is_image.of_preimage_eq rfl).closure.preimage_eq
-=======
-begin
-  refine set.ext (λ x, and.congr_right_iff.2 $ λ hx, _),
-  rw [mem_closure_iff_nhds_within_ne_bot, mem_preimage, mem_closure_iff_nhds_within_ne_bot,
-    ← map_ne_bot_iff e.symm, e.symm.map_nhds_within_eq (e.map_source hx), e.left_inv hx,
-    e.symm.image_source_inter_eq', symm_symm, nhds_within_inter_of_mem],
-  exact mem_nhds_within_of_mem_nhds (mem_nhds_sets e.open_source hx)
-end
->>>>>>> 4d8d344c
 
 lemma preimage_frontier (s : set β) :
   e.source ∩ e ⁻¹' (frontier s) = e.source ∩ frontier (e ⁻¹' s) :=
@@ -693,24 +680,12 @@
   local_homeomorph (α × γ) (β × δ) :=
 { open_source := e.open_source.prod e'.open_source,
   open_target := e.open_target.prod e'.open_target,
-<<<<<<< HEAD
   continuous_to_fun := e.continuous_on.prod_map e'.continuous_on,
   continuous_inv_fun := e.continuous_on_symm.prod_map e'.continuous_on_symm,
   to_local_equiv := e.to_local_equiv.prod e'.to_local_equiv }
 
 @[simp, mfld_simps]
 lemma prod_to_local_equiv (e : local_homeomorph α β) (e' : local_homeomorph γ δ) :
-=======
-  continuous_to_fun := continuous_on.prod
-    (e.continuous_to_fun.comp continuous_fst.continuous_on (prod_subset_preimage_fst _ _))
-    (e'.continuous_to_fun.comp continuous_snd.continuous_on (prod_subset_preimage_snd _ _)),
-  continuous_inv_fun := continuous_on.prod
-    (e.continuous_inv_fun.comp continuous_fst.continuous_on (prod_subset_preimage_fst _ _))
-    (e'.continuous_inv_fun.comp continuous_snd.continuous_on (prod_subset_preimage_snd _ _)),
-  to_local_equiv := e.to_local_equiv.prod e'.to_local_equiv }
-
-@[simp, mfld_simps] lemma prod_to_local_equiv (e : local_homeomorph α β) (e' : local_homeomorph γ δ) :
->>>>>>> 4d8d344c
   (e.prod e').to_local_equiv = e.to_local_equiv.prod e'.to_local_equiv := rfl
 
 lemma prod_source (e : local_homeomorph α β) (e' : local_homeomorph γ δ) :
@@ -739,7 +714,6 @@
 
 end prod
 
-<<<<<<< HEAD
 section piecewise
 
 /-- Combine two `local_homeomorph`s using `set.piecewise`. The definition assumes
@@ -816,7 +790,7 @@
     end }
 
 end piecewise
-=======
+
 section pi
 
 variables {ι : Type*} [fintype ι] {Xi Yi : ι → Type*} [Π i, topological_space (Xi i)]
@@ -833,7 +807,6 @@
     (continuous_apply _).continuous_on (λ f hf, hf i trivial) }
 
 end pi
->>>>>>> 4d8d344c
 
 section continuity
 
