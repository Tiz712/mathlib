/-
Copyright (c) 2020 Rémy Degenne. All rights reserved.
Released under Apache 2.0 license as described in the file LICENSE.
Authors: Rémy Degenne, Sébastien Gouëzel
-/
import measure_theory.ess_sup
import measure_theory.ae_eq_fun
import analysis.mean_inequalities
<<<<<<< HEAD
import topology.continuous_function.compact
=======
import topology.continuous_function.bounded
>>>>>>> 8e275a30

/-!
# ℒp space and Lp space

This file describes properties of almost everywhere measurable functions with finite seminorm,
denoted by `snorm f p μ` and defined for `p:ℝ≥0∞` as `0` if `p=0`, `(∫ ∥f a∥^p ∂μ) ^ (1/p)` for
`0 < p < ∞` and `ess_sup ∥f∥ μ` for `p=∞`.

The Prop-valued `mem_ℒp f p μ` states that a function `f : α → E` has finite seminorm.
The space `Lp E p μ` is the subtype of elements of `α →ₘ[μ] E` (see ae_eq_fun) such that
`snorm f p μ` is finite. For `1 ≤ p`, `snorm` defines a norm and `Lp` is a complete metric space.

## Main definitions

* `snorm' f p μ` : `(∫ ∥f a∥^p ∂μ) ^ (1/p)` for `f : α → F` and `p : ℝ`, where `α` is a  measurable
  space and `F` is a normed group.
* `snorm_ess_sup f μ` : seminorm in `ℒ∞`, equal to the essential supremum `ess_sup ∥f∥ μ`.
* `snorm f p μ` : for `p : ℝ≥0∞`, seminorm in `ℒp`, equal to `0` for `p=0`, to `snorm' f p μ`
  for `0 < p < ∞` and to `snorm_ess_sup f μ` for `p = ∞`.

* `mem_ℒp f p μ` : property that the function `f` is almost everywhere measurable and has finite
  p-seminorm for measure `μ` (`snorm f p μ < ∞`)
* `Lp E p μ` : elements of `α →ₘ[μ] E` (see ae_eq_fun) such that `snorm f p μ` is finite. Defined
  as an `add_subgroup` of `α →ₘ[μ] E`.

Lipschitz functions vanishing at zero act by composition on `Lp`. We define this action, and prove
that it is continuous. In particular,
* `continuous_linear_map.comp_Lp` defines the action on `Lp` of a continuous linear map.
* `Lp.pos_part` is the positive part of an `Lp` function.
* `Lp.neg_part` is the negative part of an `Lp` function.

When `α` is a topological space equipped with a finite Borel measure, there is a bounded linear map
from the normed space of bounded continuous functions (`α →ᵇ E`) to `Lp E p μ`.  We construct this
as `bounded_continuous_function.to_Lp`.

## Notations

* `α →₁[μ] E` : the type `Lp E 1 μ`.
* `α →₂[μ] E` : the type `Lp E 2 μ`.

## Implementation

Since `Lp` is defined as an `add_subgroup`, dot notation does not work. Use `Lp.measurable f` to
say that the coercion of `f` to a genuine function is measurable, instead of the non-working
`f.measurable`.

To prove that two `Lp` elements are equal, it suffices to show that their coercions to functions
coincide almost everywhere (this is registered as an `ext` rule). This can often be done using
`filter_upwards`. For instance, a proof from first principles that `f + (g + h) = (f + g) + h`
could read (in the `Lp` namespace)
```
example (f g h : Lp E p μ) : (f + g) + h = f + (g + h) :=
begin
  ext1,
  filter_upwards [coe_fn_add (f + g) h, coe_fn_add f g, coe_fn_add f (g + h), coe_fn_add g h],
  assume a ha1 ha2 ha3 ha4,
  simp only [ha1, ha2, ha3, ha4, add_assoc],
end
```
The lemma `coe_fn_add` states that the coercion of `f + g` coincides almost everywhere with the sum
of the coercions of `f` and `g`. All such lemmas use `coe_fn` in their name, to distinguish the
function coercion from the coercion to almost everywhere defined functions.
-/

noncomputable theory
open topological_space measure_theory filter
open_locale nnreal ennreal big_operators topological_space

lemma fact_one_le_one_ennreal : fact ((1 : ℝ≥0∞) ≤ 1) := ⟨le_refl _⟩

lemma fact_one_le_two_ennreal : fact ((1 : ℝ≥0∞) ≤ 2) :=
⟨ennreal.coe_le_coe.2 (show (1 : ℝ≥0) ≤ 2, by norm_num)⟩

lemma fact_one_le_top_ennreal : fact ((1 : ℝ≥0∞) ≤ ∞) := ⟨le_top⟩

local attribute [instance] fact_one_le_one_ennreal fact_one_le_two_ennreal fact_one_le_top_ennreal

variables {α E F G : Type*} [measurable_space α] {p : ℝ≥0∞} {q : ℝ} {μ : measure α}
  [measurable_space E] [normed_group E]
  [normed_group F] [normed_group G]

namespace measure_theory

section ℒp

/-!
### ℒp seminorm

We define the ℒp seminorm, denoted by `snorm f p μ`. For real `p`, it is given by an integral
formula (for which we use the notation `snorm' f p μ`), and for `p = ∞` it is the essential
supremum (for which we use the notation `snorm_ess_sup f μ`).

We also define a predicate `mem_ℒp f p μ`, requesting that a function is almost everywhere
measurable and has finite `snorm f p μ`.

This paragraph is devoted to the basic properties of these definitions. It is constructed as
follows: for a given property, we prove it for `snorm'` and `snorm_ess_sup` when it makes sense,
deduce it for `snorm`, and translate it in terms of `mem_ℒp`.
-/

section ℒp_space_definition

/-- `(∫ ∥f a∥^q ∂μ) ^ (1/q)`, which is a seminorm on the space of measurable functions for which
this quantity is finite -/
def snorm' (f : α → F) (q : ℝ) (μ : measure α) : ℝ≥0∞ := (∫⁻ a, (nnnorm (f a))^q ∂μ) ^ (1/q)

/-- seminorm for `ℒ∞`, equal to the essential supremum of `∥f∥`. -/
def snorm_ess_sup (f : α → F) (μ : measure α) := ess_sup (λ x, (nnnorm (f x) : ℝ≥0∞)) μ

/-- `ℒp` seminorm, equal to `0` for `p=0`, to `(∫ ∥f a∥^p ∂μ) ^ (1/p)` for `0 < p < ∞` and to
`ess_sup ∥f∥ μ` for `p = ∞`. -/
def snorm (f : α → F) (p : ℝ≥0∞) (μ : measure α) : ℝ≥0∞ :=
if p = 0 then 0 else (if p = ∞ then snorm_ess_sup f μ else snorm' f (ennreal.to_real p) μ)

lemma snorm_eq_snorm' (hp_ne_zero : p ≠ 0) (hp_ne_top : p ≠ ∞) {f : α → F} :
  snorm f p μ = snorm' f (ennreal.to_real p) μ :=
by simp [snorm, hp_ne_zero, hp_ne_top]

@[simp] lemma snorm_exponent_top {f : α → F} : snorm f ∞ μ = snorm_ess_sup f μ := by simp [snorm]

/-- The property that `f:α→E` is ae_measurable and `(∫ ∥f a∥^p ∂μ)^(1/p)` is finite if `p < ∞`, or
`ess_sup f < ∞` if `p = ∞`. -/
def mem_ℒp (f : α → E) (p : ℝ≥0∞) (μ : measure α) : Prop :=
ae_measurable f μ ∧ snorm f p μ < ∞

lemma mem_ℒp.ae_measurable {f : α → E} {p : ℝ≥0∞} {μ : measure α} (h : mem_ℒp f p μ) :
  ae_measurable f μ := h.1

lemma lintegral_rpow_nnnorm_eq_rpow_snorm' {f : α → F} (hq0_lt : 0 < q) :
  ∫⁻ a, (nnnorm (f a)) ^ q ∂μ = (snorm' f q μ) ^ q :=
begin
  rw [snorm', ←ennreal.rpow_mul, one_div, inv_mul_cancel, ennreal.rpow_one],
  exact (ne_of_lt hq0_lt).symm,
end

end ℒp_space_definition

section top

lemma mem_ℒp.snorm_lt_top {f : α → E} (hfp : mem_ℒp f p μ) : snorm f p μ < ∞ := hfp.2

lemma mem_ℒp.snorm_ne_top {f : α → E} (hfp : mem_ℒp f p μ) : snorm f p μ ≠ ∞ := ne_of_lt (hfp.2)

lemma lintegral_rpow_nnnorm_lt_top_of_snorm'_lt_top {f : α → F} (hq0_lt : 0 < q)
  (hfq : snorm' f q μ < ∞) :
  ∫⁻ a, (nnnorm (f a)) ^ q ∂μ < ∞ :=
begin
  rw lintegral_rpow_nnnorm_eq_rpow_snorm' hq0_lt,
  exact ennreal.rpow_lt_top_of_nonneg (le_of_lt hq0_lt) (ne_of_lt hfq),
end

end top

section zero

@[simp] lemma snorm'_exponent_zero {f : α → F} : snorm' f 0 μ = 1 :=
by rw [snorm', div_zero, ennreal.rpow_zero]

@[simp] lemma snorm_exponent_zero {f : α → F} : snorm f 0 μ = 0 :=
by simp [snorm]

lemma mem_ℒp_zero_iff_ae_measurable {f : α → E} : mem_ℒp f 0 μ ↔ ae_measurable f μ :=
by simp [mem_ℒp, snorm_exponent_zero]

@[simp] lemma snorm'_zero (hp0_lt : 0 < q) : snorm' (0 : α → F) q μ = 0 :=
by simp [snorm', hp0_lt]

@[simp] lemma snorm'_zero' (hq0_ne : q ≠ 0) (hμ : μ ≠ 0) : snorm' (0 : α → F) q μ = 0 :=
begin
  cases le_or_lt 0 q with hq0 hq_neg,
  { exact snorm'_zero (lt_of_le_of_ne hq0 hq0_ne.symm), },
  { simp [snorm', ennreal.rpow_eq_zero_iff, hμ, hq_neg], },
end

@[simp] lemma snorm_ess_sup_zero : snorm_ess_sup (0 : α → F) μ = 0 :=
begin
  simp_rw [snorm_ess_sup, pi.zero_apply, nnnorm_zero, ennreal.coe_zero, ←ennreal.bot_eq_zero],
  exact ess_sup_const_bot,
end

@[simp] lemma snorm_zero : snorm (0 : α → F) p μ = 0 :=
begin
  by_cases h0 : p = 0,
  { simp [h0], },
  by_cases h_top : p = ∞,
  { simp only [h_top, snorm_exponent_top, snorm_ess_sup_zero], },
  rw ←ne.def at h0,
  simp [snorm_eq_snorm' h0 h_top,
    ennreal.to_real_pos_iff.mpr ⟨lt_of_le_of_ne (zero_le _) h0.symm, h_top⟩],
end

lemma zero_mem_ℒp : mem_ℒp (0 : α → E) p μ :=
⟨measurable_zero.ae_measurable, by { rw snorm_zero, exact ennreal.coe_lt_top, } ⟩

lemma snorm'_measure_zero_of_pos {f : α → F} (hq_pos : 0 < q) : snorm' f q 0 = 0 :=
by simp [snorm', hq_pos]

lemma snorm'_measure_zero_of_exponent_zero {f : α → F} : snorm' f 0 0 = 1 := by simp [snorm']

lemma snorm'_measure_zero_of_neg {f : α → F} (hq_neg : q < 0) : snorm' f q 0 = ∞ :=
by simp [snorm', hq_neg]

@[simp] lemma snorm_ess_sup_measure_zero {f : α → F} : snorm_ess_sup f 0 = 0 :=
by simp [snorm_ess_sup]

@[simp] lemma snorm_measure_zero {f : α → F} : snorm f p 0 = 0 :=
begin
  by_cases h0 : p = 0,
  { simp [h0], },
  by_cases h_top : p = ∞,
  { simp [h_top], },
  rw ←ne.def at h0,
  simp [snorm_eq_snorm' h0 h_top, snorm',
    ennreal.to_real_pos_iff.mpr ⟨lt_of_le_of_ne (zero_le _) h0.symm, h_top⟩],
end

end zero

section const

lemma snorm'_const (c : F) (hq_pos : 0 < q) :
  snorm' (λ x : α , c) q μ = (nnnorm c : ℝ≥0∞) * (μ set.univ) ^ (1/q) :=
begin
  rw [snorm', lintegral_const, @ennreal.mul_rpow_of_nonneg _ _ (1/q) (by simp [hq_pos.le])],
  congr,
  rw ←ennreal.rpow_mul,
  suffices hq_cancel : q * (1/q) = 1, by rw [hq_cancel, ennreal.rpow_one],
  rw [one_div, mul_inv_cancel (ne_of_lt hq_pos).symm],
end

lemma snorm'_const' [finite_measure μ] (c : F) (hc_ne_zero : c ≠ 0) (hq_ne_zero : q ≠ 0) :
  snorm' (λ x : α , c) q μ = (nnnorm c : ℝ≥0∞) * (μ set.univ) ^ (1/q) :=
begin
  rw [snorm', lintegral_const, ennreal.mul_rpow_of_ne_top _ (measure_ne_top μ set.univ)],
  { congr,
    rw ←ennreal.rpow_mul,
    suffices hp_cancel : q * (1/q) = 1, by rw [hp_cancel, ennreal.rpow_one],
    rw [one_div, mul_inv_cancel hq_ne_zero], },
  { rw [ne.def, ennreal.rpow_eq_top_iff, auto.not_or_eq, auto.not_and_eq, auto.not_and_eq],
    split,
    { left,
      rwa [ennreal.coe_eq_zero, nnnorm_eq_zero], },
    { exact or.inl ennreal.coe_ne_top, }, },
end

lemma snorm_ess_sup_const (c : F) (hμ : μ ≠ 0) :
  snorm_ess_sup (λ x : α, c) μ = (nnnorm c : ℝ≥0∞) :=
by rw [snorm_ess_sup, ess_sup_const _ hμ]

lemma snorm'_const_of_probability_measure (c : F) (hq_pos : 0 < q) [probability_measure μ] :
  snorm' (λ x : α , c) q μ = (nnnorm c : ℝ≥0∞) :=
by simp [snorm'_const c hq_pos, measure_univ]

lemma snorm_const (c : F) (h0 : p ≠ 0) (hμ : μ ≠ 0) :
  snorm (λ x : α , c) p μ = (nnnorm c : ℝ≥0∞) * (μ set.univ) ^ (1/(ennreal.to_real p)) :=
begin
  by_cases h_top : p = ∞,
  { simp [h_top, snorm_ess_sup_const c hμ], },
  simp [snorm_eq_snorm' h0 h_top, snorm'_const,
    ennreal.to_real_pos_iff.mpr ⟨lt_of_le_of_ne (zero_le _) h0.symm, h_top⟩],
end

lemma snorm_const' (c : F) (h0 : p ≠ 0) (h_top: p ≠ ∞) :
  snorm (λ x : α , c) p μ = (nnnorm c : ℝ≥0∞) * (μ set.univ) ^ (1/(ennreal.to_real p)) :=
begin
  simp [snorm_eq_snorm' h0 h_top, snorm'_const,
    ennreal.to_real_pos_iff.mpr ⟨lt_of_le_of_ne (zero_le _) h0.symm, h_top⟩],
end

lemma mem_ℒp_const (c : E) [finite_measure μ] : mem_ℒp (λ a:α, c) p μ :=
begin
  refine ⟨measurable_const.ae_measurable, _⟩,
  by_cases h0 : p = 0,
  { simp [h0], },
  by_cases hμ : μ = 0,
  { simp [hμ], },
  rw snorm_const c h0 hμ,
  refine ennreal.mul_lt_top ennreal.coe_lt_top _,
  refine ennreal.rpow_lt_top_of_nonneg _ (measure_ne_top μ set.univ),
  simp,
end

end const

lemma snorm'_mono_ae {f : α → F} {g : α → G} (hq : 0 ≤ q) (h : ∀ᵐ x ∂μ, ∥f x∥ ≤ ∥g x∥) :
  snorm' f q μ ≤ snorm' g q μ :=
begin
  rw [snorm'],
  refine ennreal.rpow_le_rpow _ (one_div_nonneg.2 hq),
  refine lintegral_mono_ae (h.mono $ λ x hx, _),
  exact ennreal.rpow_le_rpow (ennreal.coe_le_coe.2 hx) hq
end

lemma snorm'_congr_norm_ae {f g : α → F} (hfg : ∀ᵐ x ∂μ, ∥f x∥ = ∥g x∥) :
  snorm' f q μ = snorm' g q μ :=
begin
  have : (λ x, (nnnorm (f x) ^ q : ℝ≥0∞)) =ᵐ[μ] (λ x, nnnorm (g x) ^ q),
    from hfg.mono (λ x hx, by { simp only [← coe_nnnorm, nnreal.coe_eq] at hx, simp [hx] }),
  simp only [snorm', lintegral_congr_ae this]
end

lemma snorm'_congr_ae {f g : α → F} (hfg : f =ᵐ[μ] g) : snorm' f q μ = snorm' g q μ :=
snorm'_congr_norm_ae (hfg.fun_comp _)

lemma snorm_ess_sup_congr_ae {f g : α → F} (hfg : f =ᵐ[μ] g) :
  snorm_ess_sup f μ = snorm_ess_sup g μ :=
ess_sup_congr_ae (hfg.fun_comp (coe ∘ nnnorm))

lemma snorm_mono_ae {f : α → F} {g : α → G} (h : ∀ᵐ x ∂μ, ∥f x∥ ≤ ∥g x∥) :
  snorm f p μ ≤ snorm g p μ :=
begin
  simp only [snorm],
  split_ifs,
  { exact le_rfl },
  { refine ess_sup_mono_ae (h.mono $ λ x hx, _),
    exact_mod_cast hx },
  { exact snorm'_mono_ae ennreal.to_real_nonneg h }
end

lemma snorm_le_of_ae_bound {f : α → F} {C : ℝ} (hfC : ∀ᵐ x ∂μ, ∥f x∥ ≤ C) :
  snorm f p μ ≤ ((μ set.univ) ^ p.to_real⁻¹) * (ennreal.of_real C) :=
begin
  by_cases hμ : μ = 0,
  { simp [hμ] },
  haveI : μ.ae.ne_bot := ae_ne_bot.mpr hμ,
  by_cases hp : p = 0,
  { simp [hp] },
  have hC : 0 ≤ C, from le_trans (norm_nonneg _) hfC.exists.some_spec,
  have hC' : ∥C∥ = C := by rw [real.norm_eq_abs, abs_eq_self.mpr hC],
  have : ∀ᵐ x ∂μ, ∥f x∥ ≤ ∥(λ _, C) x∥, from hfC.mono (λ x hx, hx.trans (le_of_eq hC'.symm)),
  convert snorm_mono_ae this,
  rw [snorm_const _ hp hμ, mul_comm, ← of_real_norm_eq_coe_nnnorm, hC', one_div]
end

lemma snorm_congr_norm_ae {f : α → F} {g : α → G} (hfg : ∀ᵐ x ∂μ, ∥f x∥ = ∥g x∥) :
  snorm f p μ = snorm g p μ :=
le_antisymm (snorm_mono_ae $ eventually_eq.le hfg)
  (snorm_mono_ae $ (eventually_eq.symm hfg).le)

@[simp] lemma snorm'_norm {f : α → F} : snorm' (λ a, ∥f a∥) q μ = snorm' f q μ :=
by simp [snorm']

@[simp] lemma snorm_norm (f : α → F) : snorm (λ x, ∥f x∥) p μ = snorm f p μ :=
snorm_congr_norm_ae $ eventually_of_forall $ λ x, norm_norm _

lemma snorm'_norm_rpow (f : α → F) (p q : ℝ) (hq_pos : 0 < q) :
  snorm' (λ x, ∥f x∥ ^ q) p μ = (snorm' f (p * q) μ) ^ q :=
begin
  simp_rw snorm',
  rw [← ennreal.rpow_mul, ←one_div_mul_one_div],
  simp_rw one_div,
  rw [mul_assoc, inv_mul_cancel hq_pos.ne.symm, mul_one],
  congr,
  ext1 x,
  simp_rw ← of_real_norm_eq_coe_nnnorm,
  rw [real.norm_eq_abs, abs_eq_self.mpr (real.rpow_nonneg_of_nonneg (norm_nonneg _) _),
    mul_comm, ← ennreal.of_real_rpow_of_nonneg (norm_nonneg _) hq_pos.le, ennreal.rpow_mul],
end

lemma snorm_norm_rpow (f : α → F) (hq_pos : 0 < q) :
  snorm (λ x, ∥f x∥ ^ q) p μ = (snorm f (p * ennreal.of_real q) μ) ^ q :=
begin
  by_cases h0 : p = 0,
  { simp [h0, ennreal.zero_rpow_of_pos hq_pos], },
  by_cases hp_top : p = ∞,
  { simp only [hp_top, snorm_exponent_top, ennreal.top_mul, hq_pos.not_le, ennreal.of_real_eq_zero,
      if_false, snorm_exponent_top, snorm_ess_sup],
    have h_rpow : ess_sup (λ (x : α), (nnnorm (∥f x∥ ^ q) : ℝ≥0∞)) μ
      = ess_sup (λ (x : α), (↑(nnnorm (f x))) ^ q) μ,
    { congr,
      ext1 x,
      nth_rewrite 1 ← nnnorm_norm,
      rw [ennreal.coe_rpow_of_nonneg _ hq_pos.le, ennreal.coe_eq_coe],
      ext,
      push_cast,
      rw real.norm_rpow_of_nonneg (norm_nonneg _), },
    rw h_rpow,
    have h_rpow_mono := ennreal.rpow_left_strict_mono_of_pos hq_pos,
    have h_rpow_surj := (ennreal.rpow_left_bijective hq_pos.ne.symm).2,
    let iso := h_rpow_mono.order_iso_of_surjective _ h_rpow_surj,
    exact (iso.ess_sup_apply (λ x, ((nnnorm (f x)) : ℝ≥0∞)) μ).symm, },
  rw [snorm_eq_snorm' h0 hp_top, snorm_eq_snorm' _ _],
  swap, { refine mul_ne_zero h0 _, rwa [ne.def, ennreal.of_real_eq_zero, not_le], },
  swap, { exact ennreal.mul_ne_top hp_top ennreal.of_real_ne_top, },
  rw [ennreal.to_real_mul, ennreal.to_real_of_real hq_pos.le],
  exact snorm'_norm_rpow f p.to_real q hq_pos,
end

lemma snorm_congr_ae {f g : α → F} (hfg : f =ᵐ[μ] g) : snorm f p μ = snorm g p μ :=
snorm_congr_norm_ae $ hfg.mono (λ x hx, hx ▸ rfl)

lemma mem_ℒp_congr_ae {f g : α → E} (hfg : f =ᵐ[μ] g) : mem_ℒp f p μ ↔ mem_ℒp g p μ :=
by simp only [mem_ℒp, snorm_congr_ae hfg, ae_measurable_congr hfg]

lemma mem_ℒp.ae_eq {f g : α → E} (hfg : f =ᵐ[μ] g) (hf_Lp : mem_ℒp f p μ) : mem_ℒp g p μ :=
(mem_ℒp_congr_ae hfg).1 hf_Lp

lemma mem_ℒp.of_le [measurable_space F] {f : α → E} {g : α → F}
  (hg : mem_ℒp g p μ) (hf : ae_measurable f μ) (hfg : ∀ᵐ x ∂μ, ∥f x∥ ≤ ∥g x∥) : mem_ℒp f p μ :=
⟨hf, (snorm_mono_ae hfg).trans_lt hg.snorm_lt_top⟩

lemma mem_ℒp.of_bound [finite_measure μ] {f : α → E} (hf : ae_measurable f μ)
  (C : ℝ) (hfC : ∀ᵐ x ∂μ, ∥f x∥ ≤ C) :
  mem_ℒp f p μ :=
(mem_ℒp_const C).of_le hf (hfC.mono (λ x hx, le_trans hx (le_abs_self _)))

section opens_measurable_space
variable [opens_measurable_space E]

lemma mem_ℒp.norm {f : α → E} (h : mem_ℒp f p μ) : mem_ℒp (λ x, ∥f x∥) p μ :=
h.of_le h.ae_measurable.norm (eventually_of_forall (λ x, by simp))

lemma snorm'_eq_zero_of_ae_zero {f : α → F} (hq0_lt : 0 < q) (hf_zero : f =ᵐ[μ] 0) :
  snorm' f q μ = 0 :=
by rw [snorm'_congr_ae hf_zero, snorm'_zero hq0_lt]

lemma snorm'_eq_zero_of_ae_zero' (hq0_ne : q ≠ 0) (hμ : μ ≠ 0) {f : α → F} (hf_zero : f =ᵐ[μ] 0) :
  snorm' f q μ = 0 :=
by rw [snorm'_congr_ae hf_zero, snorm'_zero' hq0_ne hμ]

lemma ae_eq_zero_of_snorm'_eq_zero {f : α → E} (hq0 : 0 ≤ q) (hf : ae_measurable f μ)
  (h : snorm' f q μ = 0) : f =ᵐ[μ] 0 :=
begin
  rw [snorm', ennreal.rpow_eq_zero_iff] at h,
  cases h,
  { rw lintegral_eq_zero_iff' (hf.ennnorm.pow_const q) at h,
    refine h.left.mono (λ x hx, _),
    rw [pi.zero_apply, ennreal.rpow_eq_zero_iff] at hx,
    cases hx,
    { cases hx with hx _,
      rwa [←ennreal.coe_zero, ennreal.coe_eq_coe, nnnorm_eq_zero] at hx, },
    { exact absurd hx.left ennreal.coe_ne_top, }, },
  { exfalso,
    rw [one_div, inv_lt_zero] at h,
    exact hq0.not_lt h.right },
end

lemma snorm'_eq_zero_iff (hq0_lt : 0 < q) {f : α → E} (hf : ae_measurable f μ) :
  snorm' f q μ = 0 ↔ f =ᵐ[μ] 0 :=
⟨ae_eq_zero_of_snorm'_eq_zero (le_of_lt hq0_lt) hf, snorm'_eq_zero_of_ae_zero hq0_lt⟩

lemma coe_nnnorm_ae_le_snorm_ess_sup (f : α → F) (μ : measure α) :
  ∀ᵐ x ∂μ, (nnnorm (f x) : ℝ≥0∞) ≤ snorm_ess_sup f μ :=
ennreal.ae_le_ess_sup (λ x, (nnnorm (f x) : ℝ≥0∞))

@[simp] lemma snorm_ess_sup_eq_zero_iff {f : α → F} : snorm_ess_sup f μ = 0 ↔ f =ᵐ[μ] 0 :=
by simp [eventually_eq, snorm_ess_sup]

lemma snorm_eq_zero_iff {f : α → E} (hf : ae_measurable f μ) (h0 : p ≠ 0) :
  snorm f p μ = 0 ↔ f =ᵐ[μ] 0 :=
begin
  by_cases h_top : p = ∞,
  { rw [h_top, snorm_exponent_top, snorm_ess_sup_eq_zero_iff], },
  rw snorm_eq_snorm' h0 h_top,
  exact snorm'_eq_zero_iff
    (ennreal.to_real_pos_iff.mpr ⟨lt_of_le_of_ne (zero_le _) h0.symm, h_top⟩) hf,
end

end opens_measurable_space

@[simp] lemma snorm'_neg {f : α → F} : snorm' (-f) q μ = snorm' f q μ := by simp [snorm']

@[simp] lemma snorm_neg {f : α → F} : snorm (-f) p μ = snorm f p μ :=
begin
  by_cases h0 : p = 0,
  { simp [h0], },
  by_cases h_top : p = ∞,
  { simp [h_top, snorm_ess_sup], },
  simp [snorm_eq_snorm' h0 h_top],
end

section borel_space
variable [borel_space E]

lemma mem_ℒp.neg {f : α → E} (hf : mem_ℒp f p μ) : mem_ℒp (-f) p μ :=
⟨ae_measurable.neg hf.1, by simp [hf.right]⟩

lemma snorm'_le_snorm'_mul_rpow_measure_univ {p q : ℝ} (hp0_lt : 0 < p) (hpq : p ≤ q)
  {f : α → E} (hf : ae_measurable f μ) :
  snorm' f p μ ≤ snorm' f q μ * (μ set.univ) ^ (1/p - 1/q) :=
begin
  have hq0_lt : 0 < q, from lt_of_lt_of_le hp0_lt hpq,
  by_cases hpq_eq : p = q,
  { rw [hpq_eq, sub_self, ennreal.rpow_zero, mul_one],
    exact le_refl _, },
  have hpq : p < q, from lt_of_le_of_ne hpq hpq_eq,
  let g := λ a : α, (1 : ℝ≥0∞),
  have h_rw : ∫⁻ a, ↑(nnnorm (f a))^p ∂ μ = ∫⁻ a, (nnnorm (f a) * (g a))^p ∂ μ,
  from lintegral_congr (λ a, by simp),
  repeat {rw snorm'},
  rw h_rw,
  let r := p * q / (q - p),
  have hpqr : 1/p = 1/q + 1/r,
  { field_simp [(ne_of_lt hp0_lt).symm,
      (ne_of_lt hq0_lt).symm],
    ring, },
  calc (∫⁻ (a : α), (↑(nnnorm (f a)) * g a) ^ p ∂μ) ^ (1/p)
      ≤ (∫⁻ (a : α), ↑(nnnorm (f a)) ^ q ∂μ) ^ (1/q) * (∫⁻ (a : α), (g a) ^ r ∂μ) ^ (1/r) :
    ennreal.lintegral_Lp_mul_le_Lq_mul_Lr hp0_lt hpq hpqr μ hf.ennnorm
      ae_measurable_const
  ... = (∫⁻ (a : α), ↑(nnnorm (f a)) ^ q ∂μ) ^ (1/q) * μ set.univ ^ (1/p - 1/q) :
    by simp [hpqr],
end

lemma snorm'_le_snorm_ess_sup_mul_rpow_measure_univ (hq_pos : 0 < q) {f : α → F} :
  snorm' f q μ ≤ snorm_ess_sup f μ * (μ set.univ) ^ (1/q) :=
begin
  have h_le : ∫⁻ (a : α), ↑(nnnorm (f a)) ^ q ∂μ ≤ ∫⁻ (a : α), (snorm_ess_sup f μ) ^ q ∂μ,
  { refine lintegral_mono_ae _,
    have h_nnnorm_le_snorm_ess_sup := coe_nnnorm_ae_le_snorm_ess_sup f μ,
    refine h_nnnorm_le_snorm_ess_sup.mono (λ x hx, ennreal.rpow_le_rpow hx (le_of_lt hq_pos)), },
  rw [snorm', ←ennreal.rpow_one (snorm_ess_sup f μ)],
  nth_rewrite 1 ←mul_inv_cancel (ne_of_lt hq_pos).symm,
  rw [ennreal.rpow_mul, one_div,
    ←@ennreal.mul_rpow_of_nonneg _ _ q⁻¹ (by simp [hq_pos.le])],
  refine ennreal.rpow_le_rpow _ (by simp [hq_pos.le]),
  rwa lintegral_const at h_le,
end

lemma snorm'_le_snorm'_of_exponent_le {p q : ℝ} (hp0_lt : 0 < p) (hpq : p ≤ q) (μ : measure α)
  [probability_measure μ] {f : α → E} (hf : ae_measurable f μ) :
  snorm' f p μ ≤ snorm' f q μ :=
begin
  have h_le_μ := snorm'_le_snorm'_mul_rpow_measure_univ hp0_lt hpq hf,
  rwa [measure_univ, ennreal.one_rpow, mul_one] at h_le_μ,
end

lemma snorm'_le_snorm_ess_sup (hq_pos : 0 < q) {f : α → F} [probability_measure μ] :
  snorm' f q μ ≤ snorm_ess_sup f μ :=
le_trans (snorm'_le_snorm_ess_sup_mul_rpow_measure_univ hq_pos) (le_of_eq (by simp [measure_univ]))

lemma snorm_le_snorm_of_exponent_le {p q : ℝ≥0∞} (hpq : p ≤ q) [probability_measure μ]
  {f : α → E} (hf : ae_measurable f μ) :
  snorm f p μ ≤ snorm f q μ :=
begin
  by_cases hp0 : p = 0,
  { simp [hp0], },
  rw ←ne.def at hp0,
  by_cases hq_top : q = ∞,
  { by_cases hp_top : p = ∞,
    { rw [hq_top, hp_top],
      exact le_refl _, },
    { have hp_pos : 0 < p.to_real,
      from ennreal.to_real_pos_iff.mpr ⟨lt_of_le_of_ne (zero_le _) hp0.symm, hp_top⟩,
      rw [snorm_eq_snorm' hp0 hp_top, hq_top, snorm_exponent_top],
      refine le_trans (snorm'_le_snorm_ess_sup_mul_rpow_measure_univ hp_pos) (le_of_eq _),
      simp [measure_univ], }, },
  { have hp_top : p ≠ ∞,
    { by_contra hp_eq_top,
      push_neg at hp_eq_top,
      refine hq_top _,
      rwa [hp_eq_top, top_le_iff] at hpq, },
    have hp_pos : 0 < p.to_real,
    from ennreal.to_real_pos_iff.mpr ⟨lt_of_le_of_ne (zero_le _) hp0.symm, hp_top⟩,
    have hq0 : q ≠ 0,
    { by_contra hq_eq_zero,
      push_neg at hq_eq_zero,
      have hp_eq_zero : p = 0, from le_antisymm (by rwa hq_eq_zero at hpq) (zero_le _),
      rw [hp_eq_zero, ennreal.zero_to_real] at hp_pos,
      exact (lt_irrefl _) hp_pos, },
    have hpq_real : p.to_real ≤ q.to_real, by rwa ennreal.to_real_le_to_real hp_top hq_top,
    rw [snorm_eq_snorm' hp0 hp_top, snorm_eq_snorm' hq0 hq_top],
    exact snorm'_le_snorm'_of_exponent_le hp_pos hpq_real _ hf, },
end

lemma snorm'_lt_top_of_snorm'_lt_top_of_exponent_le {p q : ℝ} [finite_measure μ] {f : α → E}
  (hf : ae_measurable f μ) (hfq_lt_top : snorm' f q μ < ∞) (hp_nonneg : 0 ≤ p) (hpq : p ≤ q) :
  snorm' f p μ < ∞ :=
begin
  cases le_or_lt p 0 with hp_nonpos hp_pos,
  { rw le_antisymm hp_nonpos hp_nonneg,
    simp, },
  have hq_pos : 0 < q, from lt_of_lt_of_le hp_pos hpq,
  calc snorm' f p μ
      ≤ snorm' f q μ * (μ set.univ) ^ (1/p - 1/q) :
    snorm'_le_snorm'_mul_rpow_measure_univ hp_pos hpq hf
  ... < ∞ :
  begin
    rw ennreal.mul_lt_top_iff,
    refine or.inl ⟨hfq_lt_top, ennreal.rpow_lt_top_of_nonneg _ (measure_ne_top μ set.univ)⟩,
    rwa [le_sub, sub_zero, one_div, one_div, inv_le_inv hq_pos hp_pos],
  end
end

lemma mem_ℒp.mem_ℒp_of_exponent_le {p q : ℝ≥0∞} [finite_measure μ] {f : α → E}
  (hfq : mem_ℒp f q μ) (hpq : p ≤ q) :
  mem_ℒp f p μ :=
begin
  cases hfq with hfq_m hfq_lt_top,
  by_cases hp0 : p = 0,
  { rwa [hp0, mem_ℒp_zero_iff_ae_measurable], },
  rw ←ne.def at hp0,
  refine ⟨hfq_m, _⟩,
  by_cases hp_top : p = ∞,
  { have hq_top : q = ∞,
      by rwa [hp_top, top_le_iff] at hpq,
    rw [hp_top],
    rwa hq_top at hfq_lt_top, },
  have hp_pos : 0 < p.to_real,
    from ennreal.to_real_pos_iff.mpr ⟨lt_of_le_of_ne (zero_le _) hp0.symm, hp_top⟩,
  by_cases hq_top : q = ∞,
  { rw snorm_eq_snorm' hp0 hp_top,
    rw [hq_top, snorm_exponent_top] at hfq_lt_top,
    refine lt_of_le_of_lt (snorm'_le_snorm_ess_sup_mul_rpow_measure_univ hp_pos) _,
    refine ennreal.mul_lt_top hfq_lt_top _,
    exact ennreal.rpow_lt_top_of_nonneg (by simp [le_of_lt hp_pos]) (measure_ne_top μ set.univ), },
  have hq0 : q ≠ 0,
  { by_contra hq_eq_zero,
    push_neg at hq_eq_zero,
    have hp_eq_zero : p = 0, from le_antisymm (by rwa hq_eq_zero at hpq) (zero_le _),
    rw [hp_eq_zero, ennreal.zero_to_real] at hp_pos,
    exact (lt_irrefl _) hp_pos, },
  have hpq_real : p.to_real ≤ q.to_real, by rwa ennreal.to_real_le_to_real hp_top hq_top,
  rw snorm_eq_snorm' hp0 hp_top,
  rw snorm_eq_snorm' hq0 hq_top at hfq_lt_top,
  exact snorm'_lt_top_of_snorm'_lt_top_of_exponent_le hfq_m hfq_lt_top (le_of_lt hp_pos) hpq_real,
end

lemma snorm'_add_le {f g : α → E} (hf : ae_measurable f μ) (hg : ae_measurable g μ) (hq1 : 1 ≤ q) :
  snorm' (f + g) q μ ≤ snorm' f q μ + snorm' g q μ :=
calc (∫⁻ a, ↑(nnnorm ((f + g) a)) ^ q ∂μ) ^ (1 / q)
    ≤ (∫⁻ a, (((λ a, (nnnorm (f a) : ℝ≥0∞))
        + (λ a, (nnnorm (g a) : ℝ≥0∞))) a) ^ q ∂μ) ^ (1 / q) :
begin
  refine @ennreal.rpow_le_rpow _ _ (1/q) _ (by simp [le_trans zero_le_one hq1]),
  refine lintegral_mono (λ a, ennreal.rpow_le_rpow _ (le_trans zero_le_one hq1)),
  simp [←ennreal.coe_add, nnnorm_add_le],
end
... ≤ snorm' f q μ + snorm' g q μ :
  ennreal.lintegral_Lp_add_le hf.ennnorm hg.ennnorm hq1

lemma snorm_ess_sup_add_le {f g : α → F} :
  snorm_ess_sup (f + g) μ ≤ snorm_ess_sup f μ + snorm_ess_sup g μ :=
begin
  refine le_trans (ess_sup_mono_ae (eventually_of_forall (λ x, _)))
    (ennreal.ess_sup_add_le _ _),
  simp_rw [pi.add_apply, ←ennreal.coe_add, ennreal.coe_le_coe],
  exact nnnorm_add_le _ _,
end

lemma snorm_add_le {f g : α → E} (hf : ae_measurable f μ) (hg : ae_measurable g μ) (hp1 : 1 ≤ p) :
  snorm (f + g) p μ ≤ snorm f p μ + snorm g p μ :=
begin
  by_cases hp0 : p = 0,
  { simp [hp0], },
  by_cases hp_top : p = ∞,
  { simp [hp_top, snorm_ess_sup_add_le], },
  have hp1_real : 1 ≤ p.to_real,
  by rwa [← ennreal.one_to_real, ennreal.to_real_le_to_real ennreal.one_ne_top hp_top],
  repeat { rw snorm_eq_snorm' hp0 hp_top, },
  exact snorm'_add_le hf hg hp1_real,
end

lemma snorm'_sum_le [second_countable_topology E] {ι} {f : ι → α → E} {s : finset ι}
  (hfs : ∀ i, i ∈ s → ae_measurable (f i) μ) (hq1 : 1 ≤ q) :
  snorm' (∑ i in s, f i) q μ ≤ ∑ i in s, snorm' (f i) q μ :=
finset.le_sum_of_subadditive_on_pred (λ (f : α → E), snorm' f q μ)
  (λ f, ae_measurable f μ) (snorm'_zero (zero_lt_one.trans_le hq1))
  (λ f g hf hg, snorm'_add_le hf hg hq1) (λ x y, ae_measurable.add) _ hfs

lemma snorm_sum_le [second_countable_topology E] {ι} {f : ι → α → E} {s : finset ι}
  (hfs : ∀ i, i ∈ s → ae_measurable (f i) μ) (hp1 : 1 ≤ p) :
  snorm (∑ i in s, f i) p μ ≤ ∑ i in s, snorm (f i) p μ :=
finset.le_sum_of_subadditive_on_pred (λ (f : α → E), snorm f p μ)
  (λ f, ae_measurable f μ) snorm_zero (λ f g hf hg, snorm_add_le hf hg hp1)
  (λ x y, ae_measurable.add) _ hfs

lemma snorm_add_lt_top_of_one_le {f g : α → E} (hf : mem_ℒp f p μ) (hg : mem_ℒp g p μ)
  (hq1 : 1 ≤ p) : snorm (f + g) p μ < ∞ :=
lt_of_le_of_lt (snorm_add_le hf.1 hg.1 hq1) (ennreal.add_lt_top.mpr ⟨hf.2, hg.2⟩)

lemma snorm'_add_lt_top_of_le_one {f g : α → E} (hf : ae_measurable f μ) (hg : ae_measurable g μ)
  (hf_snorm : snorm' f q μ < ∞) (hg_snorm : snorm' g q μ < ∞) (hq_pos : 0 < q) (hq1 : q ≤ 1) :
  snorm' (f + g) q μ < ∞ :=
calc (∫⁻ a, ↑(nnnorm ((f + g) a)) ^ q ∂μ) ^ (1 / q)
    ≤ (∫⁻ a, (((λ a, (nnnorm (f a) : ℝ≥0∞))
        + (λ a, (nnnorm (g a) : ℝ≥0∞))) a) ^ q ∂μ) ^ (1 / q) :
begin
  refine @ennreal.rpow_le_rpow _ _ (1/q) _ (by simp [hq_pos.le]),
  refine lintegral_mono (λ a, ennreal.rpow_le_rpow _ hq_pos.le),
  simp [←ennreal.coe_add, nnnorm_add_le],
end
... ≤ (∫⁻ a, (nnnorm (f a) : ℝ≥0∞) ^ q + (nnnorm (g a) : ℝ≥0∞) ^ q ∂μ) ^ (1 / q) :
begin
  refine @ennreal.rpow_le_rpow _ _ (1/q) (lintegral_mono (λ a, _)) (by simp [hq_pos.le]),
  exact ennreal.rpow_add_le_add_rpow _ _ hq_pos hq1,
end
... < ∞ :
begin
  refine @ennreal.rpow_lt_top_of_nonneg _ (1/q) (by simp [hq_pos.le]) _,
  rw [lintegral_add' (hf.ennnorm.pow_const q)
    (hg.ennnorm.pow_const q), ennreal.add_ne_top, ←lt_top_iff_ne_top,
    ←lt_top_iff_ne_top],
  exact ⟨lintegral_rpow_nnnorm_lt_top_of_snorm'_lt_top hq_pos hf_snorm,
    lintegral_rpow_nnnorm_lt_top_of_snorm'_lt_top hq_pos hg_snorm⟩,
end

lemma snorm_add_lt_top {f g : α → E} (hf : mem_ℒp f p μ) (hg : mem_ℒp g p μ) :
  snorm (f + g) p μ < ∞ :=
begin
  by_cases h0 : p = 0,
  { simp [h0], },
  rw ←ne.def at h0,
  cases le_total 1 p with hp1 hp1,
  { exact snorm_add_lt_top_of_one_le hf hg hp1, },
  have hp_top : p ≠ ∞, from (lt_of_le_of_lt hp1 ennreal.coe_lt_top).ne,
  have hp_pos : 0 < p.to_real,
  { rw [← ennreal.zero_to_real, @ennreal.to_real_lt_to_real 0 p ennreal.coe_ne_top hp_top],
    exact ((zero_le p).lt_of_ne h0.symm), },
  have hp1_real : p.to_real ≤ 1,
  { rwa [← ennreal.one_to_real, @ennreal.to_real_le_to_real p 1 hp_top ennreal.coe_ne_top], },
  rw snorm_eq_snorm' h0 hp_top,
  rw [mem_ℒp, snorm_eq_snorm' h0 hp_top] at hf hg,
  exact snorm'_add_lt_top_of_le_one hf.1 hg.1 hf.2 hg.2 hp_pos hp1_real,
end

section second_countable_topology
variable [second_countable_topology E]

lemma mem_ℒp.add {f g : α → E} (hf : mem_ℒp f p μ) (hg : mem_ℒp g p μ) : mem_ℒp (f + g) p μ :=
⟨ae_measurable.add hf.1 hg.1, snorm_add_lt_top hf hg⟩

lemma mem_ℒp.sub {f g : α → E} (hf : mem_ℒp f p μ) (hg : mem_ℒp g p μ) : mem_ℒp (f - g) p μ :=
by { rw sub_eq_add_neg, exact hf.add hg.neg }

end second_countable_topology

end borel_space

section normed_space

variables {𝕜 : Type*} [normed_field 𝕜] [normed_space 𝕜 E] [normed_space 𝕜 F]

lemma snorm'_const_smul {f : α → F} (c : 𝕜) (hq0_lt : 0 < q) :
  snorm' (c • f) q μ = (nnnorm c : ℝ≥0∞) * snorm' f q μ :=
begin
  rw snorm',
  simp_rw [pi.smul_apply, nnnorm_smul, ennreal.coe_mul,
    ennreal.mul_rpow_of_nonneg _ _ (le_of_lt hq0_lt)],
  suffices h_integral : ∫⁻ a, ↑(nnnorm c) ^ q * ↑(nnnorm (f a)) ^ q ∂μ
    = (nnnorm c : ℝ≥0∞)^q * ∫⁻ a, (nnnorm (f a)) ^ q ∂μ,
  { apply_fun (λ x, x ^ (1/q)) at h_integral,
    rw [h_integral, @ennreal.mul_rpow_of_nonneg _ _ (1/q) (by simp [le_of_lt hq0_lt])],
    congr,
    simp_rw [←ennreal.rpow_mul, one_div, mul_inv_cancel (ne_of_lt hq0_lt).symm,
      ennreal.rpow_one], },
  rw lintegral_const_mul',
  rw ennreal.coe_rpow_of_nonneg _ hq0_lt.le,
  exact ennreal.coe_ne_top,
end

lemma snorm_ess_sup_const_smul {f : α → F} (c : 𝕜) :
  snorm_ess_sup (c • f) μ = (nnnorm c : ℝ≥0∞) * snorm_ess_sup f μ :=
by simp_rw [snorm_ess_sup,  pi.smul_apply, nnnorm_smul, ennreal.coe_mul, ennreal.ess_sup_const_mul]

lemma snorm_const_smul {f : α → F} (c : 𝕜) :
  snorm (c • f) p μ = (nnnorm c : ℝ≥0∞) * snorm f p μ :=
begin
  by_cases h0 : p = 0,
  { simp [h0], },
  by_cases h_top : p = ∞,
  { simp [h_top, snorm_ess_sup_const_smul], },
  repeat { rw snorm_eq_snorm' h0 h_top, },
  rw ←ne.def at h0,
  exact snorm'_const_smul c
    (ennreal.to_real_pos_iff.mpr ⟨lt_of_le_of_ne (zero_le _) h0.symm, h_top⟩),
end

lemma mem_ℒp.const_smul [measurable_space 𝕜] [opens_measurable_space 𝕜] [borel_space E] {f : α → E}
  (hf : mem_ℒp f p μ) (c : 𝕜) :
  mem_ℒp (c • f) p μ :=
⟨ae_measurable.const_smul hf.1 c,
  lt_of_le_of_lt (le_of_eq (snorm_const_smul c)) (ennreal.mul_lt_top ennreal.coe_lt_top hf.2)⟩

lemma mem_ℒp.const_mul [measurable_space 𝕜] [borel_space 𝕜]
  {f : α → 𝕜} (hf : mem_ℒp f p μ) (c : 𝕜) : mem_ℒp (λ x, c * f x) p μ :=
hf.const_smul c

lemma snorm'_smul_le_mul_snorm' [opens_measurable_space E] [measurable_space 𝕜]
  [opens_measurable_space 𝕜] {p q r : ℝ}
  {f : α → E} (hf : ae_measurable f μ) {φ : α → 𝕜} (hφ : ae_measurable φ μ)
  (hp0_lt : 0 < p) (hpq : p < q) (hpqr : 1/p = 1/q + 1/r) :
  snorm' (φ • f) p μ ≤ snorm' φ q μ * snorm' f r μ :=
begin
  simp_rw [snorm', pi.smul_apply', nnnorm_smul, ennreal.coe_mul],
  exact ennreal.lintegral_Lp_mul_le_Lq_mul_Lr hp0_lt hpq hpqr μ hφ.ennnorm
    hf.ennnorm,
end

end normed_space

section monotonicity

lemma snorm_le_mul_snorm_aux_of_nonneg {f : α → F} {g : α → G} {c : ℝ}
  (h : ∀ᵐ x ∂μ, ∥f x∥ ≤ c * ∥g x∥) (hc : 0 ≤ c) (p : ℝ≥0∞) :
  snorm f p μ ≤ (ennreal.of_real c) * snorm g p μ :=
begin
  lift c to ℝ≥0 using hc,
  rw [ennreal.of_real_coe_nnreal, ← c.nnnorm_eq, ← snorm_norm g, ← snorm_const_smul (c : ℝ)],
  swap, apply_instance,
  refine snorm_mono_ae _,
  simpa
end

lemma snorm_le_mul_snorm_aux_of_neg {f : α → F} {g : α → G} {c : ℝ}
  (h : ∀ᵐ x ∂μ, ∥f x∥ ≤ c * ∥g x∥) (hc : c < 0) (p : ℝ≥0∞) :
  snorm f p μ = 0 ∧ snorm g p μ = 0 :=
begin
  suffices : f =ᵐ[μ] 0 ∧ g =ᵐ[μ] 0,
    by simp [snorm_congr_ae this.1, snorm_congr_ae this.2],
  refine ⟨h.mono $ λ x hx, _, h.mono $ λ x hx, _⟩,
  { refine norm_le_zero_iff.1 (hx.trans _),
    exact mul_nonpos_of_nonpos_of_nonneg hc.le (norm_nonneg _) },
  { refine norm_le_zero_iff.1 (nonpos_of_mul_nonneg_right _ hc),
    exact (norm_nonneg _).trans hx }
end

lemma snorm_le_mul_snorm_of_ae_le_mul {f : α → F} {g : α → G} {c : ℝ}
  (h : ∀ᵐ x ∂μ, ∥f x∥ ≤ c * ∥g x∥) (p : ℝ≥0∞) :
  snorm f p μ ≤ (ennreal.of_real c) * snorm g p μ :=
begin
  cases le_or_lt 0 c with hc hc,
  { exact snorm_le_mul_snorm_aux_of_nonneg h hc p },
  { simp [snorm_le_mul_snorm_aux_of_neg h hc p] }
end

lemma mem_ℒp.of_le_mul [measurable_space F] {f : α → E} {g : α → F} {c : ℝ}
  (hg : mem_ℒp g p μ) (hf : ae_measurable f μ) (hfg : ∀ᵐ x ∂μ, ∥f x∥ ≤ c * ∥g x∥) :
  mem_ℒp f p μ :=
begin
  simp only [mem_ℒp, hf, true_and],
  apply lt_of_le_of_lt (snorm_le_mul_snorm_of_ae_le_mul hfg p),
  simp [lt_top_iff_ne_top, hg.snorm_ne_top],
end

end monotonicity

end ℒp

/-!
### Lp space

The space of equivalence classes of measurable functions for which `snorm f p μ < ∞`.
-/

@[simp] lemma snorm_ae_eq_fun {α E : Type*} [measurable_space α] {μ : measure α}
  [measurable_space E] [normed_group E] {p : ℝ≥0∞} {f : α → E} (hf : ae_measurable f μ) :
  snorm (ae_eq_fun.mk f hf) p μ = snorm f p μ :=
snorm_congr_ae (ae_eq_fun.coe_fn_mk _ _)

lemma mem_ℒp.snorm_mk_lt_top {α E : Type*} [measurable_space α] {μ : measure α}
  [measurable_space E] [normed_group E] {p : ℝ≥0∞} {f : α → E} (hfp : mem_ℒp f p μ) :
  snorm (ae_eq_fun.mk f hfp.1) p μ < ∞ :=
by simp [hfp.2]

/-- Lp space -/
def Lp {α} (E : Type*) [measurable_space α] [measurable_space E] [normed_group E]
  [borel_space E] [second_countable_topology E]
  (p : ℝ≥0∞) (μ : measure α) : add_subgroup (α →ₘ[μ] E) :=
{ carrier := {f | snorm f p μ < ∞},
  zero_mem' := by simp [snorm_congr_ae ae_eq_fun.coe_fn_zero, snorm_zero],
  add_mem' := λ f g hf hg, by simp [snorm_congr_ae (ae_eq_fun.coe_fn_add _ _),
    snorm_add_lt_top ⟨f.ae_measurable, hf⟩ ⟨g.ae_measurable, hg⟩],
  neg_mem' := λ f hf,
    by rwa [set.mem_set_of_eq, snorm_congr_ae (ae_eq_fun.coe_fn_neg _), snorm_neg] }

localized "notation α ` →₁[`:25 μ `] ` E := measure_theory.Lp E 1 μ" in measure_theory
localized "notation α ` →₂[`:25 μ `] ` E := measure_theory.Lp E 2 μ" in measure_theory

namespace mem_ℒp

variables [borel_space E] [second_countable_topology E]

/-- make an element of Lp from a function verifying `mem_ℒp` -/
def to_Lp (f : α → E) (h_mem_ℒp : mem_ℒp f p μ) : Lp E p μ :=
⟨ae_eq_fun.mk f h_mem_ℒp.1, h_mem_ℒp.snorm_mk_lt_top⟩

lemma coe_fn_to_Lp {f : α → E} (hf : mem_ℒp f p μ) : hf.to_Lp f =ᵐ[μ] f :=
ae_eq_fun.coe_fn_mk _ _

@[simp] lemma to_Lp_eq_to_Lp_iff {f g : α → E} (hf : mem_ℒp f p μ) (hg : mem_ℒp g p μ) :
  hf.to_Lp f = hg.to_Lp g ↔ f =ᵐ[μ] g :=
by simp [to_Lp]

@[simp] lemma to_Lp_zero (h : mem_ℒp (0 : α → E) p μ ) : h.to_Lp 0 = 0 := rfl

lemma to_Lp_add {f g : α → E} (hf : mem_ℒp f p μ) (hg : mem_ℒp g p μ) :
  (hf.add hg).to_Lp (f + g) = hf.to_Lp f + hg.to_Lp g := rfl

lemma to_Lp_neg {f : α → E} (hf : mem_ℒp f p μ) : hf.neg.to_Lp (-f) = - hf.to_Lp f := rfl

lemma to_Lp_sub {f g : α → E} (hf : mem_ℒp f p μ) (hg : mem_ℒp g p μ) :
  (hf.sub hg).to_Lp (f - g) = hf.to_Lp f - hg.to_Lp g :=
by { convert hf.to_Lp_add hg.neg, exact sub_eq_add_neg f g }

end mem_ℒp

namespace Lp

variables [borel_space E] [second_countable_topology E]

instance : has_coe_to_fun (Lp E p μ) := ⟨λ _, α → E, λ f, ((f : α →ₘ[μ] E) : α → E)⟩

@[ext] lemma ext {f g : Lp E p μ} (h : f =ᵐ[μ] g) : f = g :=
begin
  cases f,
  cases g,
  simp only [subtype.mk_eq_mk],
  exact ae_eq_fun.ext h
end

lemma ext_iff {f g : Lp E p μ} : f = g ↔ f =ᵐ[μ] g :=
⟨λ h, by rw h, λ h, ext h⟩

lemma mem_Lp_iff_snorm_lt_top {f : α →ₘ[μ] E} : f ∈ Lp E p μ ↔ snorm f p μ < ∞ := iff.refl _

lemma mem_Lp_iff_mem_ℒp {f : α →ₘ[μ] E} : f ∈ Lp E p μ ↔ mem_ℒp f p μ :=
by simp [mem_Lp_iff_snorm_lt_top, mem_ℒp, f.measurable.ae_measurable]

lemma antimono [finite_measure μ] {p q : ℝ≥0∞} (hpq : p ≤ q) : Lp E q μ ≤ Lp E p μ :=
λ f hf, (mem_ℒp.mem_ℒp_of_exponent_le ⟨f.ae_measurable, hf⟩ hpq).2

@[simp] lemma coe_fn_mk {f : α →ₘ[μ] E} (hf : snorm f p μ < ∞) :
  ((⟨f, hf⟩ : Lp E p μ) : α → E) = f := rfl

@[simp] lemma coe_mk {f : α →ₘ[μ] E} (hf : snorm f p μ < ∞) :
  ((⟨f, hf⟩ : Lp E p μ) : α →ₘ[μ] E) = f := rfl

@[simp] lemma to_Lp_coe_fn (f : Lp E p μ) (hf : mem_ℒp f p μ) : hf.to_Lp f = f :=
by { cases f, simp [mem_ℒp.to_Lp] }

lemma snorm_lt_top (f : Lp E p μ) : snorm f p μ < ∞ := f.prop

lemma snorm_ne_top (f : Lp E p μ) : snorm f p μ ≠ ∞ := (snorm_lt_top f).ne

protected lemma measurable (f : Lp E p μ) : measurable f := f.val.measurable

protected lemma ae_measurable (f : Lp E p μ) : ae_measurable f μ := f.val.ae_measurable

protected lemma mem_ℒp (f : Lp E p μ) : mem_ℒp f p μ := ⟨Lp.ae_measurable f, f.prop⟩

variables (E p μ)
lemma coe_fn_zero : ⇑(0 : Lp E p μ) =ᵐ[μ] 0 := ae_eq_fun.coe_fn_zero
variables {E p μ}

lemma coe_fn_neg (f : Lp E p μ) : ⇑(-f) =ᵐ[μ] -f := ae_eq_fun.coe_fn_neg _

lemma coe_fn_add (f g : Lp E p μ) : ⇑(f + g) =ᵐ[μ] f + g := ae_eq_fun.coe_fn_add _ _

lemma coe_fn_sub (f g : Lp E p μ) : ⇑(f - g) =ᵐ[μ] f - g := ae_eq_fun.coe_fn_sub _ _

lemma mem_Lp_const (α) [measurable_space α] (μ : measure α) (c : E) [finite_measure μ] :
  @ae_eq_fun.const α _ _ μ _ c ∈ Lp E p μ :=
(mem_ℒp_const c).snorm_mk_lt_top

instance : has_norm (Lp E p μ) := { norm := λ f, ennreal.to_real (snorm f p μ) }

instance : has_dist (Lp E p μ) := { dist := λ f g, ∥f - g∥}

instance : has_edist (Lp E p μ) := { edist := λ f g, ennreal.of_real (dist f g) }

lemma norm_def (f : Lp E p μ) : ∥f∥ = ennreal.to_real (snorm f p μ) := rfl

@[simp] lemma norm_to_Lp (f : α → E) (hf : mem_ℒp f p μ) :
  ∥hf.to_Lp f∥ = ennreal.to_real (snorm f p μ) :=
by rw [norm_def, snorm_congr_ae (mem_ℒp.coe_fn_to_Lp hf)]

lemma dist_def (f g : Lp E p μ) : dist f g = (snorm (f - g) p μ).to_real :=
begin
  simp_rw [dist, norm_def],
  congr' 1,
  apply snorm_congr_ae (coe_fn_sub _ _),
end

lemma edist_def (f g : Lp E p μ) : edist f g = snorm (f - g) p μ :=
begin
  simp_rw [edist, dist, norm_def, ennreal.of_real_to_real (snorm_ne_top _)],
  exact snorm_congr_ae (coe_fn_sub _ _)
end

@[simp] lemma edist_to_Lp_to_Lp (f g : α → E) (hf : mem_ℒp f p μ) (hg : mem_ℒp g p μ) :
  edist (hf.to_Lp f) (hg.to_Lp g) = snorm (f - g) p μ :=
by { rw edist_def, exact snorm_congr_ae (hf.coe_fn_to_Lp.sub hg.coe_fn_to_Lp) }

@[simp] lemma edist_to_Lp_zero (f : α → E) (hf : mem_ℒp f p μ) :
  edist (hf.to_Lp f) 0 = snorm f p μ :=
by { convert edist_to_Lp_to_Lp f 0 hf zero_mem_ℒp, simp }

@[simp] lemma norm_zero : ∥(0 : Lp E p μ)∥ = 0 :=
begin
  change (snorm ⇑(0 : α →ₘ[μ] E) p μ).to_real = 0,
  simp [snorm_congr_ae ae_eq_fun.coe_fn_zero, snorm_zero]
end

lemma norm_eq_zero_iff {f : Lp E p μ} (hp : 0 < p) : ∥f∥ = 0 ↔ f = 0 :=
begin
  refine ⟨λ hf, _, λ hf, by simp [hf]⟩,
  rw [norm_def, ennreal.to_real_eq_zero_iff] at hf,
  cases hf,
  { rw snorm_eq_zero_iff (Lp.ae_measurable f) hp.ne.symm at hf,
    exact subtype.eq (ae_eq_fun.ext (hf.trans ae_eq_fun.coe_fn_zero.symm)), },
  { exact absurd hf (snorm_ne_top f), },
end

lemma eq_zero_iff_ae_eq_zero {f : Lp E p μ} : f = 0 ↔ f =ᵐ[μ] 0 :=
begin
  split,
  { assume h,
    rw h,
    exact ae_eq_fun.coe_fn_const _ _ },
  { assume h,
    ext1,
    filter_upwards [h, ae_eq_fun.coe_fn_const α (0 : E)],
    assume a ha h'a,
    rw ha,
    exact h'a.symm }
end

@[simp] lemma norm_neg {f : Lp E p μ} : ∥-f∥ = ∥f∥ :=
by rw [norm_def, norm_def, snorm_congr_ae (coe_fn_neg _), snorm_neg]

lemma norm_le_mul_norm_of_ae_le_mul
  [second_countable_topology F] [measurable_space F] [borel_space F]
  {c : ℝ} {f : Lp E p μ} {g : Lp F p μ} (h : ∀ᵐ x ∂μ, ∥f x∥ ≤ c * ∥g x∥) : ∥f∥ ≤ c * ∥g∥ :=
begin
  by_cases pzero : p = 0,
  { simp [pzero, norm_def] },
  cases le_or_lt 0 c with hc hc,
  { have := snorm_le_mul_snorm_aux_of_nonneg h hc p,
    rw [← ennreal.to_real_le_to_real, ennreal.to_real_mul, ennreal.to_real_of_real hc] at this,
    { exact this },
    { exact (Lp.mem_ℒp _).snorm_ne_top },
    { simp [(Lp.mem_ℒp _).snorm_ne_top] } },
  { have := snorm_le_mul_snorm_aux_of_neg h hc p,
    simp only [snorm_eq_zero_iff (Lp.ae_measurable _) pzero, ← eq_zero_iff_ae_eq_zero] at this,
    simp [this] }
end

lemma norm_le_norm_of_ae_le [second_countable_topology F] [measurable_space F] [borel_space F]
  {f : Lp E p μ} {g : Lp F p μ} (h : ∀ᵐ x ∂μ, ∥f x∥ ≤ ∥g x∥) : ∥f∥ ≤ ∥g∥ :=
begin
  rw [norm_def, norm_def, ennreal.to_real_le_to_real (snorm_ne_top _) (snorm_ne_top _)],
  exact snorm_mono_ae h
end

lemma mem_Lp_of_ae_le_mul [second_countable_topology F] [measurable_space F] [borel_space F]
  {c : ℝ} {f : α →ₘ[μ] E} {g : Lp F p μ} (h : ∀ᵐ x ∂μ, ∥f x∥ ≤ c * ∥g x∥) : f ∈ Lp E p μ :=
mem_Lp_iff_mem_ℒp.2 $ mem_ℒp.of_le_mul (Lp.mem_ℒp g) f.ae_measurable h

lemma mem_Lp_of_ae_le [second_countable_topology F] [measurable_space F] [borel_space F]
  {f : α →ₘ[μ] E} {g : Lp F p μ} (h : ∀ᵐ x ∂μ, ∥f x∥ ≤ ∥g x∥) : f ∈ Lp E p μ :=
mem_Lp_iff_mem_ℒp.2 $ mem_ℒp.of_le (Lp.mem_ℒp g) f.ae_measurable h

lemma mem_Lp_of_ae_bound [finite_measure μ] {f : α →ₘ[μ] E} (C : ℝ) (hfC : ∀ᵐ x ∂μ, ∥f x∥ ≤ C) :
  f ∈ Lp E p μ :=
mem_Lp_iff_mem_ℒp.2 $ mem_ℒp.of_bound f.ae_measurable _ hfC

lemma norm_le_of_ae_bound [finite_measure μ] {f : Lp E p μ} {C : ℝ} (hC : 0 ≤ C)
  (hfC : ∀ᵐ x ∂μ, ∥f x∥ ≤ C) :
  ∥f∥ ≤ (measure_univ_nnreal μ) ^ (p.to_real)⁻¹ * C :=
begin
  by_cases hμ : μ = 0,
  { by_cases hp : p.to_real⁻¹ = 0,
    { simpa [hp, hμ, norm_def] using hC },
    { simp [hμ, norm_def, real.zero_rpow hp] } },
  let A : ℝ≥0 := (measure_univ_nnreal μ) ^ (p.to_real)⁻¹ * ⟨C, hC⟩,
  suffices : snorm f p μ ≤ A,
  { exact ennreal.to_real_le_coe_of_le_coe this },
  convert snorm_le_of_ae_bound hfC,
  rw [← coe_measure_univ_nnreal μ, ennreal.coe_rpow_of_ne_zero (measure_univ_nnreal_pos hμ).ne',
    ennreal.coe_mul],
  congr,
  rw max_eq_left hC
end

instance [hp : fact (1 ≤ p)] : normed_group (Lp E p μ) :=
normed_group.of_core _
{ norm_eq_zero_iff := λ f, norm_eq_zero_iff (ennreal.zero_lt_one.trans_le hp.1),
  triangle := begin
    assume f g,
    simp only [norm_def],
    rw ← ennreal.to_real_add (snorm_ne_top f) (snorm_ne_top g),
    suffices h_snorm : snorm ⇑(f + g) p μ ≤ snorm ⇑f p μ + snorm ⇑g p μ,
    { rwa ennreal.to_real_le_to_real (snorm_ne_top (f + g)),
      exact ennreal.add_ne_top.mpr ⟨snorm_ne_top f, snorm_ne_top g⟩, },
    rw [snorm_congr_ae (coe_fn_add _ _)],
    exact snorm_add_le (Lp.ae_measurable f) (Lp.ae_measurable g) hp.1,
  end,
  norm_neg := by simp }

instance normed_group_L1 : normed_group (Lp E 1 μ) := by apply_instance
instance normed_group_L2 : normed_group (Lp E 2 μ) := by apply_instance
instance normed_group_Ltop : normed_group (Lp E ∞ μ) := by apply_instance

section normed_space

variables {𝕜 : Type*} [normed_field 𝕜] [normed_space 𝕜 E] [measurable_space 𝕜]
  [opens_measurable_space 𝕜]

lemma mem_Lp_const_smul (c : 𝕜) (f : Lp E p μ) : c • ↑f ∈ Lp E p μ :=
begin
  rw [mem_Lp_iff_snorm_lt_top, snorm_congr_ae (ae_eq_fun.coe_fn_smul _ _), snorm_const_smul,
    ennreal.mul_lt_top_iff],
  exact or.inl ⟨ennreal.coe_lt_top, f.prop⟩,
end

variables (E p μ 𝕜)

/-- The `𝕜`-submodule of elements of `α →ₘ[μ] E` whose `Lp` norm is finite.  This is `Lp E p μ`,
with extra structure. -/
def Lp_submodule : submodule 𝕜 (α →ₘ[μ] E) :=
{ smul_mem' := λ c f hf, by simpa using mem_Lp_const_smul c ⟨f, hf⟩,
  .. Lp E p μ }

variables {E p μ 𝕜}

lemma coe_Lp_submodule : (Lp_submodule E p μ 𝕜).to_add_subgroup = Lp E p μ := rfl

instance : semimodule 𝕜 (Lp E p μ) :=
{ .. (Lp_submodule E p μ 𝕜).semimodule }

lemma coe_fn_smul (c : 𝕜) (f : Lp E p μ) : ⇑(c • f) =ᵐ[μ] c • f := ae_eq_fun.coe_fn_smul _ _

lemma norm_const_smul (c : 𝕜) (f : Lp E p μ) : ∥c • f∥ = ∥c∥ * ∥f∥ :=
by rw [norm_def, snorm_congr_ae (coe_fn_smul _ _), snorm_const_smul c,
  ennreal.to_real_mul, ennreal.coe_to_real, coe_nnnorm, norm_def]

instance [fact (1 ≤ p)] : normed_space 𝕜 (Lp E p μ) :=
{ norm_smul_le := λ _ _, by simp [norm_const_smul] }

instance normed_space_L1 : normed_space 𝕜 (Lp E 1 μ) := by apply_instance
instance normed_space_L2 : normed_space 𝕜 (Lp E 2 μ) := by apply_instance
instance normed_space_Ltop : normed_space 𝕜 (Lp E ∞ μ) := by apply_instance

end normed_space

end Lp

namespace mem_ℒp

variables
  [borel_space E] [second_countable_topology E]
  {𝕜 : Type*} [normed_field 𝕜] [normed_space 𝕜 E] [measurable_space 𝕜] [opens_measurable_space 𝕜]

lemma to_Lp_const_smul {f : α → E} (c : 𝕜) (hf : mem_ℒp f p μ) :
  (hf.const_smul c).to_Lp (c • f) = c • hf.to_Lp f := rfl

end mem_ℒp

end measure_theory

open measure_theory

/-!
### Composition on `L^p`

We show that Lipschitz functions vanishing at zero act by composition on `L^p`, and specialize
this to the composition with continuous linear maps, and to the definition of the positive
part of an `L^p` function.
-/

section composition

variables [second_countable_topology E] [borel_space E]
  [second_countable_topology F] [measurable_space F] [borel_space F]
  {g : E → F} {c : ℝ≥0}

namespace lipschitz_with

lemma mem_ℒp_comp_iff_of_antilipschitz {α E F} {K K'} [measurable_space α] {μ : measure α}
  [measurable_space E] [measurable_space F] [normed_group E] [normed_group F] [borel_space E]
  [borel_space F] [complete_space E]
  {f : α → E} {g : E → F} (hg : lipschitz_with K g) (hg' : antilipschitz_with K' g) (g0 : g 0 = 0) :
  mem_ℒp (g ∘ f) p μ ↔ mem_ℒp f p μ :=
begin
  have := ae_measurable_comp_iff_of_closed_embedding g (hg'.closed_embedding hg.uniform_continuous),
  split,
  { assume H,
    have A : ∀ᵐ x ∂μ, ∥f x∥ ≤ K' * ∥g (f x)∥,
    { apply filter.eventually_of_forall (λ x, _),
      rw [← dist_zero_right, ← dist_zero_right, ← g0],
      apply hg'.le_mul_dist },
    exact H.of_le_mul (this.1 H.ae_measurable) A },
  { assume H,
    have A : ∀ᵐ x ∂μ, ∥g (f x)∥ ≤ K * ∥f x∥,
    { apply filter.eventually_of_forall (λ x, _),
      rw [← dist_zero_right, ← dist_zero_right, ← g0],
      apply hg.dist_le_mul },
    exact H.of_le_mul (this.2 H.ae_measurable) A }
end

/-- When `g` is a Lipschitz function sending `0` to `0` and `f` is in `Lp`, then `g ∘ f` is well
defined as an element of `Lp`. -/
def comp_Lp (hg : lipschitz_with c g) (g0 : g 0 = 0) (f : Lp E p μ) : Lp F p μ :=
⟨ae_eq_fun.comp g hg.continuous.measurable (f : α →ₘ[μ] E),
begin
  suffices : ∀ᵐ x ∂μ, ∥ae_eq_fun.comp g hg.continuous.measurable (f : α →ₘ[μ] E) x∥ ≤ c * ∥f x∥,
    { exact Lp.mem_Lp_of_ae_le_mul this },
  filter_upwards [ae_eq_fun.coe_fn_comp g hg.continuous.measurable (f : α →ₘ[μ] E)],
  assume a ha,
  simp only [ha],
  rw [← dist_zero_right, ← dist_zero_right, ← g0],
  exact hg.dist_le_mul (f a) 0,
end⟩

lemma coe_fn_comp_Lp (hg : lipschitz_with c g) (g0 : g 0 = 0) (f : Lp E p μ) :
  hg.comp_Lp g0 f =ᵐ[μ] g ∘ f :=
ae_eq_fun.coe_fn_comp _ _ _

@[simp] lemma comp_Lp_zero (hg : lipschitz_with c g) (g0 : g 0 = 0) :
  hg.comp_Lp g0 (0 : Lp E p μ) = 0 :=
begin
  rw Lp.eq_zero_iff_ae_eq_zero,
  apply (coe_fn_comp_Lp _ _ _).trans,
  filter_upwards [Lp.coe_fn_zero E p μ],
  assume a ha,
  simp [ha, g0]
end

lemma norm_comp_Lp_sub_le (hg : lipschitz_with c g) (g0 : g 0 = 0) (f f' : Lp E p μ) :
  ∥hg.comp_Lp g0 f - hg.comp_Lp g0 f'∥ ≤ c * ∥f - f'∥ :=
begin
  apply Lp.norm_le_mul_norm_of_ae_le_mul,
  filter_upwards [hg.coe_fn_comp_Lp g0 f, hg.coe_fn_comp_Lp g0 f',
    Lp.coe_fn_sub (hg.comp_Lp g0 f) (hg.comp_Lp g0 f'), Lp.coe_fn_sub f f'],
  assume a ha1 ha2 ha3 ha4,
  simp [ha1, ha2, ha3, ha4, ← dist_eq_norm],
  exact hg.dist_le_mul (f a) (f' a)
end

lemma norm_comp_Lp_le (hg : lipschitz_with c g) (g0 : g 0 = 0) (f : Lp E p μ) :
  ∥hg.comp_Lp g0 f∥ ≤ c * ∥f∥ :=
by simpa using hg.norm_comp_Lp_sub_le g0 f 0

lemma lipschitz_with_comp_Lp [fact (1 ≤ p)] (hg : lipschitz_with c g) (g0 : g 0 = 0) :
  lipschitz_with c (hg.comp_Lp g0 : Lp E p μ → Lp F p μ) :=
lipschitz_with.of_dist_le_mul $ λ f g, by simp [dist_eq_norm, norm_comp_Lp_sub_le]

lemma continuous_comp_Lp [fact (1 ≤ p)] (hg : lipschitz_with c g) (g0 : g 0 = 0) :
  continuous (hg.comp_Lp g0 : Lp E p μ → Lp F p μ) :=
(lipschitz_with_comp_Lp hg g0).continuous

end lipschitz_with

namespace continuous_linear_map
variables [normed_space ℝ E] [normed_space ℝ F]

/-- Composing `f : Lp ` with `L : E →L[ℝ] F`. -/
def comp_Lp (L : E →L[ℝ] F) (f : Lp E p μ) : Lp F p μ :=
L.lipschitz.comp_Lp (map_zero L) f

lemma coe_fn_comp_Lp (L : E →L[ℝ] F) (f : Lp E p μ) :
  ∀ᵐ a ∂μ, (L.comp_Lp f) a = L (f a) :=
lipschitz_with.coe_fn_comp_Lp _ _ _

variables (μ p)
/-- Composing `f : Lp E p μ` with `L : E →L[ℝ] F`, seen as a `ℝ`-linear map on `Lp E p μ`. -/
def comp_Lpₗ (L : E →L[ℝ] F) : (Lp E p μ) →ₗ[ℝ] (Lp F p μ) :=
{ to_fun := λ f, L.comp_Lp f,
  map_add' := begin
    intros f g,
    ext1,
    filter_upwards [Lp.coe_fn_add f g, coe_fn_comp_Lp L (f + g), coe_fn_comp_Lp L f,
      coe_fn_comp_Lp L g, Lp.coe_fn_add (L.comp_Lp f) (L.comp_Lp g)],
    assume a ha1 ha2 ha3 ha4 ha5,
    simp only [ha1, ha2, ha3, ha4, ha5, map_add, pi.add_apply],
  end,
  map_smul' := begin
    intros c f,
    ext1,
    filter_upwards [Lp.coe_fn_smul c f, coe_fn_comp_Lp L (c • f), Lp.coe_fn_smul c (L.comp_Lp f),
      coe_fn_comp_Lp L f],
    assume a ha1 ha2 ha3 ha4,
    simp only [ha1, ha2, ha3, ha4, map_smul, pi.smul_apply],
  end }

variables {μ p}
lemma norm_comp_Lp_le (L : E →L[ℝ] F) (f : Lp E p μ)  : ∥L.comp_Lp f∥ ≤ ∥L∥ * ∥f∥ :=
lipschitz_with.norm_comp_Lp_le _ _ _

variables (μ p)

/-- Composing `f : Lp E p μ` with `L : E →L[ℝ] F`, seen as a continuous `ℝ`-linear map on
`Lp E p μ`. -/
def comp_LpL [fact (1 ≤ p)] (L : E →L[ℝ] F) : (Lp E p μ) →L[ℝ] (Lp F p μ) :=
linear_map.mk_continuous (L.comp_Lpₗ p μ) ∥L∥ L.norm_comp_Lp_le

lemma norm_compLpL_le [fact (1 ≤ p)] (L : E →L[ℝ] F) :
  ∥L.comp_LpL p μ∥ ≤ ∥L∥ :=
linear_map.mk_continuous_norm_le _ (norm_nonneg _) _

end continuous_linear_map

namespace measure_theory
namespace Lp
section pos_part

lemma lipschitz_with_pos_part : lipschitz_with 1 (λ (x : ℝ), max x 0) :=
lipschitz_with.of_dist_le_mul $ λ x y, by simp [dist, abs_max_sub_max_le_abs]

/-- Positive part of a function in `L^p`. -/
def pos_part (f : Lp ℝ p μ) : Lp ℝ p μ :=
lipschitz_with_pos_part.comp_Lp (max_eq_right (le_refl _)) f

/-- Negative part of a function in `L^p`. -/
def neg_part (f : Lp ℝ p μ) : Lp ℝ p μ := pos_part (-f)

@[norm_cast]
lemma coe_pos_part (f : Lp ℝ p μ) : (pos_part f : α →ₘ[μ] ℝ) = (f : α →ₘ[μ] ℝ).pos_part := rfl

lemma coe_fn_pos_part (f : Lp ℝ p μ) : ⇑(pos_part f) =ᵐ[μ] λ a, max (f a) 0 :=
ae_eq_fun.coe_fn_pos_part _

lemma coe_fn_neg_part_eq_max (f : Lp ℝ p μ) : ∀ᵐ a ∂μ, neg_part f a = max (- f a) 0 :=
begin
  rw neg_part,
  filter_upwards [coe_fn_pos_part (-f), coe_fn_neg f],
  assume a h₁ h₂,
  rw [h₁, h₂, pi.neg_apply]
end

lemma coe_fn_neg_part (f : Lp ℝ p μ) : ∀ᵐ a ∂μ, neg_part f a = - min (f a) 0 :=
(coe_fn_neg_part_eq_max f).mono $ assume a h,
by rw [h, ← max_neg_neg, neg_zero]

lemma continuous_pos_part [fact (1 ≤ p)] : continuous (λf : Lp ℝ p μ, pos_part f) :=
lipschitz_with.continuous_comp_Lp _ _

lemma continuous_neg_part [fact (1 ≤ p)] : continuous (λf : Lp ℝ p μ, neg_part f) :=
have eq : (λf : Lp ℝ p μ, neg_part f) = (λf : Lp ℝ p μ, pos_part (-f)) := rfl,
by { rw eq, exact continuous_pos_part.comp continuous_neg }

end pos_part
end Lp
end measure_theory

end composition



/-!
## `L^p` is a complete space

We show that `L^p` is a complete space for `1 ≤ p`.
-/

section complete_space

variables [borel_space E] [second_countable_topology E]

namespace measure_theory
namespace Lp

lemma snorm'_lim_eq_lintegral_liminf {ι} [nonempty ι] [linear_order ι] {f : ι → α → G} {p : ℝ}
  (hp_nonneg : 0 ≤ p) {f_lim : α → G}
  (h_lim : ∀ᵐ (x : α) ∂μ, tendsto (λ n, f n x) at_top (𝓝 (f_lim x))) :
  snorm' f_lim p μ = (∫⁻ a, at_top.liminf (λ m, (nnnorm (f m a) : ℝ≥0∞)^p) ∂μ) ^ (1/p) :=
begin
  suffices h_no_pow : (∫⁻ a, (nnnorm (f_lim a)) ^ p ∂μ)
    = (∫⁻ a, at_top.liminf (λ m, (nnnorm (f m a) : ℝ≥0∞)^p) ∂μ),
  { rw [snorm', h_no_pow], },
  refine lintegral_congr_ae (h_lim.mono (λ a ha, _)),
  rw tendsto.liminf_eq,
  simp_rw [ennreal.coe_rpow_of_nonneg _ hp_nonneg, ennreal.tendsto_coe],
  refine ((nnreal.continuous_rpow_const hp_nonneg).tendsto (nnnorm (f_lim a))).comp _,
  exact (continuous_nnnorm.tendsto (f_lim a)).comp ha,
end

lemma snorm'_lim_le_liminf_snorm' {E} [measurable_space E]
  [normed_group E] [borel_space E] {f : ℕ → α → E} {p : ℝ} (hp_pos : 0 < p)
  (hf : ∀ n, ae_measurable (f n) μ) {f_lim : α → E}
  (h_lim : ∀ᵐ (x : α) ∂μ, tendsto (λ n, f n x) at_top (𝓝 (f_lim x)))  :
  snorm' f_lim p μ ≤ at_top.liminf (λ n, snorm' (f n) p μ) :=
begin
  rw snorm'_lim_eq_lintegral_liminf hp_pos.le h_lim,
  rw [←@ennreal.le_rpow_one_div_iff _ _ (1/p) (by simp [hp_pos]), one_div_one_div],
  refine (lintegral_liminf_le' (λ m, ((hf m).ennnorm.pow_const _))).trans_eq _,
  have h_pow_liminf : at_top.liminf (λ n, snorm' (f n) p μ) ^ p
    = at_top.liminf (λ n, (snorm' (f n) p μ) ^ p),
  { have h_rpow_mono := ennreal.rpow_left_strict_mono_of_pos hp_pos,
    have h_rpow_surj := (ennreal.rpow_left_bijective hp_pos.ne.symm).2,
    refine (h_rpow_mono.order_iso_of_surjective _ h_rpow_surj).liminf_apply _ _ _ _,
    all_goals { is_bounded_default }, },
  rw h_pow_liminf,
  simp_rw [snorm', ← ennreal.rpow_mul, one_div, inv_mul_cancel hp_pos.ne.symm, ennreal.rpow_one],
end

lemma snorm_exponent_top_lim_eq_ess_sup_liminf {ι} [nonempty ι] [linear_order ι] {f : ι → α → G}
  {f_lim : α → G}
  (h_lim : ∀ᵐ (x : α) ∂μ, tendsto (λ n, f n x) at_top (𝓝 (f_lim x))) :
  snorm f_lim ∞ μ = ess_sup (λ x, at_top.liminf (λ m, (nnnorm (f m x) : ℝ≥0∞))) μ :=
begin
  rw [snorm_exponent_top, snorm_ess_sup],
  refine ess_sup_congr_ae (h_lim.mono (λ x hx, _)),
  rw tendsto.liminf_eq,
  rw ennreal.tendsto_coe,
  exact (continuous_nnnorm.tendsto (f_lim x)).comp hx,
end

lemma snorm_exponent_top_lim_le_liminf_snorm_exponent_top {ι} [nonempty ι] [encodable ι]
  [linear_order ι] {f : ι → α → F} {f_lim : α → F}
  (h_lim : ∀ᵐ (x : α) ∂μ, tendsto (λ n, f n x) at_top (𝓝 (f_lim x))) :
  snorm f_lim ∞ μ ≤ at_top.liminf (λ n, snorm (f n) ∞ μ) :=
begin
  rw snorm_exponent_top_lim_eq_ess_sup_liminf h_lim,
  simp_rw [snorm_exponent_top, snorm_ess_sup],
  exact ennreal.ess_sup_liminf_le (λ n, (λ x, (nnnorm (f n x) : ℝ≥0∞))),
end

lemma snorm_lim_le_liminf_snorm {E} [measurable_space E] [normed_group E] [borel_space E]
  {f : ℕ → α → E} (hf : ∀ n, ae_measurable (f n) μ) (f_lim : α → E)
  (h_lim : ∀ᵐ (x : α) ∂μ, tendsto (λ n, f n x) at_top (𝓝 (f_lim x))) :
  snorm f_lim p μ ≤ at_top.liminf (λ n, snorm (f n) p μ) :=
begin
  by_cases hp0 : p = 0,
  { simp [hp0], },
  rw ← ne.def at hp0,
  by_cases hp_top : p = ∞,
  { simp_rw [hp_top],
    exact snorm_exponent_top_lim_le_liminf_snorm_exponent_top h_lim, },
  simp_rw snorm_eq_snorm' hp0 hp_top,
  have hp_pos : 0 < p.to_real,
    from ennreal.to_real_pos_iff.mpr ⟨lt_of_le_of_ne (zero_le _) hp0.symm, hp_top⟩,
  exact snorm'_lim_le_liminf_snorm' hp_pos hf h_lim,
end

/-! ### `Lp` is complete iff Cauchy sequences of `ℒp` have limits in `ℒp` -/

lemma tendsto_Lp_of_tendsto_ℒp {ι} [linear_order ι] [hp : fact (1 ≤ p)]
  {f : ι → Lp E p μ} (f_lim : α → E) (f_lim_ℒp : mem_ℒp f_lim p μ)
  (h_tendsto : at_top.tendsto (λ n, snorm (f n - f_lim) p μ) (𝓝 0)) :
  at_top.tendsto f (𝓝 (f_lim_ℒp.to_Lp f_lim)) :=
begin
  by_cases hι : nonempty ι,
  swap, { exact tendsto_of_not_nonempty hι, },
  haveI : nonempty ι := hι,
  rw ennreal.tendsto_at_top_zero at h_tendsto,
  simp_rw metric.tendsto_at_top,
  intros ε hε,
  have hε_pos : 0 < ennreal.of_real ε, from ennreal.of_real_pos.mpr hε,
  have hε2_pos : 0 < ennreal.of_real ε / 2,
    by { rw ennreal.div_pos_iff, exact ⟨hε_pos.ne.symm, ennreal.two_ne_top⟩, },
  cases (h_tendsto (ennreal.of_real ε / 2) hε2_pos) with N h_tendsto,
  refine ⟨N, λ n hn, _⟩,
  specialize h_tendsto n hn,
  have hp_pos : 0 < p, from ennreal.zero_lt_one.trans_le hp.elim,
  rw [dist_def, ←@ennreal.to_real_of_real ε (le_of_lt hε),
    ennreal.to_real_lt_to_real _ ennreal.of_real_ne_top],
  swap, { rw snorm_congr_ae (coe_fn_sub _ _).symm, exact snorm_ne_top _, },
  have h_coe : ⇑(f n) - f_lim =ᵐ[μ] ⇑(f n) - ⇑(mem_ℒp.to_Lp f_lim f_lim_ℒp),
  { have h_coe' : f_lim =ᵐ[μ] ⇑(mem_ℒp.to_Lp f_lim f_lim_ℒp), from (mem_ℒp.coe_fn_to_Lp _).symm,
    refine h_coe'.mono (λ x hx, _),
    rw [pi.sub_apply, pi.sub_apply, hx], },
  rw snorm_congr_ae h_coe.symm,
  exact lt_of_le_of_lt h_tendsto (ennreal.half_lt_self hε_pos.ne.symm ennreal.of_real_ne_top),
end

lemma complete_space_Lp_of_cauchy_complete_ℒp [hp : fact (1 ≤ p)]
  (H : ∀ (f : ℕ → α → E) (hf : ∀ n, mem_ℒp (f n) p μ) (B : ℕ → ℝ≥0∞) (hB : ∑' i, B i < ∞)
      (h_cau : ∀ (N n m : ℕ), N ≤ n → N ≤ m → snorm (f n - f m) p μ < B N),
    ∃ (f_lim : α → E) (hf_lim_meas : mem_ℒp f_lim p μ),
      at_top.tendsto (λ n, snorm (f n - f_lim) p μ) (𝓝 0)) :
  complete_space (Lp E p μ) :=
begin
  let B := λ n : ℕ, ((1:ℝ) / 2) ^ n,
  have hB_pos : ∀ n, 0 < B n, from λ n, pow_pos (div_pos zero_lt_one zero_lt_two) n,
  refine metric.complete_of_convergent_controlled_sequences B hB_pos (λ f hf, _),
  suffices h_limit : ∃ (f_lim : α → E) (hf_lim_meas : mem_ℒp f_lim p μ),
    at_top.tendsto (λ n, snorm (f n - f_lim) p μ) (𝓝 0),
  { rcases h_limit with ⟨f_lim, hf_lim_meas, h_tendsto⟩,
    exact ⟨hf_lim_meas.to_Lp f_lim, tendsto_Lp_of_tendsto_ℒp f_lim hf_lim_meas h_tendsto⟩, },
  have hB : summable B, from summable_geometric_two,
  cases hB with M hB,
  let B1 := λ n, ennreal.of_real (B n),
  have hB1_has : has_sum B1 (ennreal.of_real M),
  { have h_tsum_B1 : ∑' i, B1 i = (ennreal.of_real M),
    { change (∑' (n : ℕ), ennreal.of_real (B n)) = ennreal.of_real M,
      rw ←hB.tsum_eq,
      exact (ennreal.of_real_tsum_of_nonneg (λ n, le_of_lt (hB_pos n)) hB.summable).symm, },
    have h_sum := (@ennreal.summable _ B1).has_sum,
    rwa h_tsum_B1 at h_sum, },
  have hB1 : ∑' i, B1 i < ∞, by {rw hB1_has.tsum_eq, exact ennreal.of_real_lt_top, },
  let f1 : ℕ → α → E := λ n, f n,
  refine H f1 (λ n, Lp.mem_ℒp (f n)) B1 hB1 (λ N n m hn hm, _),
  specialize hf N n m hn hm,
  rw dist_def at hf,
  simp_rw [f1, B1],
  rwa ennreal.lt_of_real_iff_to_real_lt,
  rw snorm_congr_ae (Lp.coe_fn_sub _ _).symm,
  exact Lp.snorm_ne_top _,
end

/-! ### Prove that controlled Cauchy sequences of `ℒp` have limits in `ℒp` -/

private lemma snorm'_sum_norm_sub_le_tsum_of_cauchy_snorm' {f : ℕ → α → E}
  (hf : ∀ n, ae_measurable (f n) μ) {p : ℝ} (hp1 : 1 ≤ p)
  {B : ℕ → ℝ≥0∞} (h_cau : ∀ (N n m : ℕ), N ≤ n → N ≤ m → snorm' (f n - f m) p μ < B N) (n : ℕ) :
  snorm' (λ x, ∑ i in finset.range (n + 1), norm (f (i + 1) x - f i x)) p μ ≤ ∑' i, B i :=
begin
  let f_norm_diff := λ i x, norm (f (i + 1) x - f i x),
  have hgf_norm_diff : ∀ n, (λ x, ∑ i in finset.range (n + 1), norm (f (i + 1) x - f i x))
      = ∑ i in finset.range (n + 1), f_norm_diff i,
    from λ n, funext (λ x, by simp [f_norm_diff]),
  rw hgf_norm_diff,
  refine (snorm'_sum_le (λ i _, ((hf (i+1)).sub (hf i)).norm) hp1).trans _,
  simp_rw [←pi.sub_apply, snorm'_norm],
  refine (finset.sum_le_sum _).trans (sum_le_tsum _ (λ m _, zero_le _) ennreal.summable),
  exact λ m _, (h_cau m (m + 1) m (nat.le_succ m) (le_refl m)).le,
end

private lemma lintegral_rpow_sum_coe_nnnorm_sub_le_rpow_tsum {f : ℕ → α → E}
  (hf : ∀ n, ae_measurable (f n) μ) {p : ℝ} (hp1 : 1 ≤ p) {B : ℕ → ℝ≥0∞} (n : ℕ)
  (hn : snorm' (λ x, ∑ i in finset.range (n + 1), norm (f (i + 1) x - f i x)) p μ ≤ ∑' i, B i) :
  ∫⁻ a, (∑ i in finset.range (n + 1), nnnorm (f (i + 1) a - f i a) : ℝ≥0∞)^p ∂μ
    ≤ (∑' i, B i) ^ p :=
begin
  have hp_pos : 0 < p := zero_lt_one.trans_le hp1,
  rw [←one_div_one_div p, @ennreal.le_rpow_one_div_iff _ _ (1/p) (by simp [hp_pos]),
    one_div_one_div p],
  simp_rw snorm' at hn,
  have h_nnnorm_nonneg :
    (λ a, (nnnorm (∑ i in finset.range (n + 1), ∥f (i + 1) a - f i a∥) : ℝ≥0∞) ^ p)
    = λ a, (∑ i in finset.range (n + 1), (nnnorm(f (i + 1) a - f i a) : ℝ≥0∞)) ^ p,
  { ext1 a,
    congr,
    simp_rw ←of_real_norm_eq_coe_nnnorm,
    rw ←ennreal.of_real_sum_of_nonneg,
    { rw real.norm_of_nonneg _,
      exact finset.sum_nonneg (λ x hx, norm_nonneg _), },
    { exact λ x hx, norm_nonneg _, }, },
  change (∫⁻ a, (λ x, ↑(nnnorm (∑ i in finset.range (n + 1), ∥f (i+1) x - f i x∥))^p) a ∂μ)^(1/p)
    ≤ ∑' i, B i at hn,
  rwa h_nnnorm_nonneg at hn,
end

private lemma lintegral_rpow_tsum_coe_nnnorm_sub_le_tsum {f : ℕ → α → E}
  (hf : ∀ n, ae_measurable (f n) μ) {p : ℝ} (hp1 : 1 ≤ p) {B : ℕ → ℝ≥0∞}
  (h : ∀ n, ∫⁻ a, (∑ i in finset.range (n + 1), nnnorm (f (i + 1) a - f i a) : ℝ≥0∞)^p ∂μ
    ≤ (∑' i, B i) ^ p) :
  (∫⁻ a, (∑' i, nnnorm (f (i + 1) a - f i a) : ℝ≥0∞)^p ∂μ) ^ (1/p) ≤ ∑' i, B i :=
begin
  have hp_pos : 0 < p := zero_lt_one.trans_le hp1,
  suffices h_pow : ∫⁻ a, (∑' i, nnnorm (f (i + 1) a - f i a) : ℝ≥0∞)^p ∂μ ≤ (∑' i, B i) ^ p,
    by rwa [←@ennreal.le_rpow_one_div_iff _ _ (1/p) (by simp [hp_pos]), one_div_one_div],
  have h_tsum_1 : ∀ g : ℕ → ℝ≥0∞,
      ∑' i, g i = at_top.liminf (λ n, ∑ i in finset.range (n + 1), g i),
    by { intro g, rw [ennreal.tsum_eq_liminf_sum_nat, ← liminf_nat_add _ 1], },
  simp_rw h_tsum_1 _,
  rw ← h_tsum_1,
  have h_liminf_pow : ∫⁻ a, at_top.liminf (λ n, ∑ i in finset.range (n + 1),
      (nnnorm (f (i + 1) a - f i a)))^p ∂μ
    = ∫⁻ a, at_top.liminf (λ n, (∑ i in finset.range (n + 1), (nnnorm (f (i + 1) a - f i a)))^p) ∂μ,
  { refine lintegral_congr (λ x, _),
    have h_rpow_mono := ennreal.rpow_left_strict_mono_of_pos (zero_lt_one.trans_le hp1),
    have h_rpow_surj := (ennreal.rpow_left_bijective hp_pos.ne.symm).2,
    refine (h_rpow_mono.order_iso_of_surjective _ h_rpow_surj).liminf_apply _ _ _ _,
    all_goals { is_bounded_default }, },
  rw h_liminf_pow,
  refine (lintegral_liminf_le' _).trans _,
  { exact λ n, (finset.ae_measurable_sum (finset.range (n+1))
      (λ i _, ((hf (i+1)).sub (hf i)).ennnorm)).pow_const _, },
  { exact liminf_le_of_frequently_le' (frequently_of_forall h), },
end

private lemma tsum_nnnorm_sub_ae_lt_top
  {f : ℕ → α → E} (hf : ∀ n, ae_measurable (f n) μ) {p : ℝ} (hp1 : 1 ≤ p) {B : ℕ → ℝ≥0∞}
  (hB : ∑' i, B i < ∞)
  (h : (∫⁻ a, (∑' i, nnnorm (f (i + 1) a - f i a) : ℝ≥0∞)^p ∂μ) ^ (1/p) ≤ ∑' i, B i) :
  ∀ᵐ x ∂μ, (∑' i, nnnorm (f (i + 1) x - f i x) : ℝ≥0∞) < ∞ :=
begin
  have hp_pos : 0 < p := zero_lt_one.trans_le hp1,
  have h_integral : ∫⁻ a, (∑' i, nnnorm (f (i + 1) a - f i a) : ℝ≥0∞)^p ∂μ < ∞,
  { have h_tsum_lt_top : (∑' i, B i) ^ p < ∞,
      from ennreal.rpow_lt_top_of_nonneg hp_pos.le (lt_top_iff_ne_top.mp hB),
    refine lt_of_le_of_lt _ h_tsum_lt_top,
    rwa [←@ennreal.le_rpow_one_div_iff _ _ (1/p) (by simp [hp_pos]), one_div_one_div] at h, },
  have rpow_ae_lt_top : ∀ᵐ x ∂μ, (∑' i, nnnorm (f (i + 1) x - f i x) : ℝ≥0∞)^p < ∞,
  { refine ae_lt_top' (ae_measurable.pow_const _ _) h_integral,
    exact ae_measurable.ennreal_tsum (λ n, ((hf (n+1)).sub (hf n)).ennnorm), },
  refine rpow_ae_lt_top.mono (λ x hx, _),
  rwa [←ennreal.lt_rpow_one_div_iff hp_pos,
    @ennreal.top_rpow_of_pos (1/p) (by simp [hp_pos])] at hx,
end

lemma ae_tendsto_of_cauchy_snorm' [complete_space E] {f : ℕ → α → E} {p : ℝ}
  (hf : ∀ n, ae_measurable (f n) μ) (hp1 : 1 ≤ p) {B : ℕ → ℝ≥0∞} (hB : ∑' i, B i < ∞)
  (h_cau : ∀ (N n m : ℕ), N ≤ n → N ≤ m → snorm' (f n - f m) p μ < B N) :
  ∀ᵐ x ∂μ, ∃ l : E, at_top.tendsto (λ n, f n x) (𝓝 l) :=
begin
  have h_summable : ∀ᵐ x ∂μ, summable (λ (i : ℕ), f (i + 1) x - f i x),
  { have h1 : ∀ n, snorm' (λ x, ∑ i in finset.range (n + 1), norm (f (i + 1) x - f i x)) p μ
        ≤ ∑' i, B i,
      from snorm'_sum_norm_sub_le_tsum_of_cauchy_snorm' hf hp1 h_cau,
    have h2 : ∀ n, ∫⁻ a, (∑ i in finset.range (n + 1), nnnorm (f (i + 1) a - f i a) : ℝ≥0∞)^p ∂μ
        ≤ (∑' i, B i) ^ p,
      from λ n, lintegral_rpow_sum_coe_nnnorm_sub_le_rpow_tsum hf hp1 n (h1 n),
    have h3 : (∫⁻ a, (∑' i, nnnorm (f (i + 1) a - f i a) : ℝ≥0∞)^p ∂μ) ^ (1/p) ≤ ∑' i, B i,
      from lintegral_rpow_tsum_coe_nnnorm_sub_le_tsum hf hp1 h2,
    have h4 : ∀ᵐ x ∂μ, (∑' i, nnnorm (f (i + 1) x - f i x) : ℝ≥0∞) < ∞,
      from tsum_nnnorm_sub_ae_lt_top hf hp1 hB h3,
    exact h4.mono (λ x hx, summable_of_summable_nnnorm
      (ennreal.tsum_coe_ne_top_iff_summable.mp (lt_top_iff_ne_top.mp hx))), },
  have h : ∀ᵐ x ∂μ, ∃ l : E,
    at_top.tendsto (λ n, ∑ i in finset.range n, (f (i + 1) x - f i x)) (𝓝 l),
  { refine h_summable.mono (λ x hx, _),
    let hx_sum := (summable.has_sum_iff_tendsto_nat hx).mp hx.has_sum,
    exact ⟨∑' i, (f (i + 1) x - f i x), hx_sum⟩, },
  refine h.mono (λ x hx, _),
  cases hx with l hx,
  have h_rw_sum : (λ n, ∑ i in finset.range n, (f (i + 1) x - f i x)) = λ n, f n x - f 0 x,
  { ext1 n,
    change ∑ (i : ℕ) in finset.range n, ((λ m, f m x) (i + 1) - (λ m, f m x) i) = f n x - f 0 x,
    rw finset.sum_range_sub, },
  rw h_rw_sum at hx,
  have hf_rw : (λ n, f n x) = λ n, f n x - f 0 x + f 0 x, by { ext1 n, abel, },
  rw hf_rw,
  exact ⟨l + f 0 x, tendsto.add_const _ hx⟩,
end

lemma ae_tendsto_of_cauchy_snorm [complete_space E] {f : ℕ → α → E}
  (hf : ∀ n, ae_measurable (f n) μ) (hp : 1 ≤ p) {B : ℕ → ℝ≥0∞} (hB : ∑' i, B i < ∞)
  (h_cau : ∀ (N n m : ℕ), N ≤ n → N ≤ m → snorm (f n - f m) p μ < B N) :
  ∀ᵐ x ∂μ, ∃ l : E, at_top.tendsto (λ n, f n x) (𝓝 l) :=
begin
  by_cases hp_top : p = ∞,
  { simp_rw [hp_top] at *,
    have h_cau_ae : ∀ᵐ x ∂μ, ∀ N n m, N ≤ n → N ≤ m → (nnnorm ((f n - f m) x) : ℝ≥0∞) < B N,
    { simp_rw [ae_all_iff, ae_imp_iff],
      exact λ N n m hnN hmN, ae_lt_of_ess_sup_lt (h_cau N n m hnN hmN), },
    simp_rw [snorm_exponent_top, snorm_ess_sup] at h_cau,
    refine h_cau_ae.mono (λ x hx, cauchy_seq_tendsto_of_complete _),
    refine cauchy_seq_of_le_tendsto_0 (λ n, (B n).to_real) _ _,
    { intros n m N hnN hmN,
      specialize hx N n m hnN hmN,
      rw [dist_eq_norm, ←ennreal.to_real_of_real (norm_nonneg _),
        ennreal.to_real_le_to_real ennreal.of_real_ne_top
        ((ennreal.ne_top_of_tsum_ne_top (lt_top_iff_ne_top.mp hB)) N)],
      rw ←of_real_norm_eq_coe_nnnorm at hx,
      exact hx.le, },
    { rw ← ennreal.zero_to_real,
      exact tendsto.comp (ennreal.tendsto_to_real ennreal.zero_ne_top)
        (ennreal.tendsto_at_top_zero_of_tsum_lt_top hB), }, },
  have hp1 : 1 ≤ p.to_real,
  { rw [← ennreal.of_real_le_iff_le_to_real hp_top, ennreal.of_real_one],
    exact hp, },
  have h_cau' : ∀ (N n m : ℕ), N ≤ n → N ≤ m → snorm' (f n - f m) (p.to_real) μ < B N,
  { intros N n m hn hm,
    specialize h_cau N n m hn hm,
    rwa snorm_eq_snorm' (ennreal.zero_lt_one.trans_le hp).ne.symm hp_top at h_cau, },
  exact ae_tendsto_of_cauchy_snorm' hf hp1 hB h_cau',
end

lemma cauchy_tendsto_of_tendsto {f : ℕ → α → E} (hf : ∀ n, ae_measurable (f n) μ)
  (f_lim : α → E) {B : ℕ → ℝ≥0∞}
  (hB : ∑' i, B i < ∞) (h_cau : ∀ (N n m : ℕ), N ≤ n → N ≤ m → snorm (f n - f m) p μ < B N)
  (h_lim : ∀ᵐ (x : α) ∂μ, tendsto (λ n, f n x) at_top (𝓝 (f_lim x))) :
  at_top.tendsto (λ n, snorm (f n - f_lim) p μ) (𝓝 0) :=
begin
  rw ennreal.tendsto_at_top_zero,
  intros ε hε,
  have h_B : ∃ (N : ℕ), B N ≤ ε,
  { suffices h_tendsto_zero : ∃ (N : ℕ), ∀ n : ℕ, N ≤ n → B n ≤ ε,
      from ⟨h_tendsto_zero.some, h_tendsto_zero.some_spec _ (le_refl _)⟩,
    exact (ennreal.tendsto_at_top_zero.mp (ennreal.tendsto_at_top_zero_of_tsum_lt_top hB))
      ε hε, },
  cases h_B with N h_B,
  refine ⟨N, λ n hn, _⟩,
  have h_sub : snorm (f n - f_lim) p μ ≤ at_top.liminf (λ m, snorm (f n - f m) p μ),
  { refine snorm_lim_le_liminf_snorm (λ m, (hf n).sub (hf m)) (f n - f_lim) _,
    refine h_lim.mono (λ x hx, _),
    simp_rw sub_eq_add_neg,
    exact tendsto.add tendsto_const_nhds (tendsto.neg hx), },
  refine h_sub.trans _,
  refine liminf_le_of_frequently_le' (frequently_at_top.mpr _),
  refine λ N1, ⟨max N N1, le_max_right _ _, _⟩,
  exact (h_cau N n (max N N1) hn (le_max_left _ _)).le.trans h_B,
end

lemma mem_ℒp_of_cauchy_tendsto (hp : 1 ≤ p) {f : ℕ → α → E} (hf : ∀ n, mem_ℒp (f n) p μ)
  (f_lim : α → E) (h_lim_meas : ae_measurable f_lim μ)
  (h_tendsto : at_top.tendsto (λ n, snorm (f n - f_lim) p μ) (𝓝 0)) :
  mem_ℒp f_lim p μ :=
begin
  refine ⟨h_lim_meas, _⟩,
  rw ennreal.tendsto_at_top_zero at h_tendsto,
  cases (h_tendsto 1 ennreal.zero_lt_one) with N h_tendsto_1,
  specialize h_tendsto_1 N (le_refl N),
  have h_add : f_lim = f_lim - f N + f N, by abel,
  rw h_add,
  refine lt_of_le_of_lt (snorm_add_le (h_lim_meas.sub (hf N).1) (hf N).1 hp) _,
  rw ennreal.add_lt_top,
  split,
  { refine lt_of_le_of_lt _ ennreal.one_lt_top,
    have h_neg : f_lim - f N = -(f N - f_lim), by simp,
    rwa [h_neg, snorm_neg], },
  { exact (hf N).2, },
end

lemma cauchy_complete_ℒp [complete_space E] (hp : 1 ≤ p)
  {f : ℕ → α → E} (hf : ∀ n, mem_ℒp (f n) p μ) {B : ℕ → ℝ≥0∞} (hB : ∑' i, B i < ∞)
  (h_cau : ∀ (N n m : ℕ), N ≤ n → N ≤ m → snorm (f n - f m) p μ < B N) :
  ∃ (f_lim : α → E) (hf_lim_meas : mem_ℒp f_lim p μ),
    at_top.tendsto (λ n, snorm (f n - f_lim) p μ) (𝓝 0) :=
begin
  obtain ⟨f_lim, h_f_lim_meas, h_lim⟩ : ∃ (f_lim : α → E) (hf_lim_meas : measurable f_lim),
      ∀ᵐ x ∂μ, tendsto (λ n, f n x) at_top (nhds (f_lim x)),
    from measurable_limit_of_tendsto_metric_ae (λ n, (hf n).1)
      (ae_tendsto_of_cauchy_snorm (λ n, (hf n).1) hp hB h_cau),
  have h_tendsto' : at_top.tendsto (λ n, snorm (f n - f_lim) p μ) (𝓝 0),
    from cauchy_tendsto_of_tendsto (λ m, (hf m).1) f_lim hB h_cau h_lim,
  have h_ℒp_lim : mem_ℒp f_lim p μ,
    from mem_ℒp_of_cauchy_tendsto hp hf f_lim h_f_lim_meas.ae_measurable h_tendsto',
  exact ⟨f_lim, h_ℒp_lim, h_tendsto'⟩,
end

/-! ### `Lp` is complete for `1 ≤ p` -/

instance [complete_space E] [hp : fact (1 ≤ p)] : complete_space (Lp E p μ) :=
complete_space_Lp_of_cauchy_complete_ℒp (λ f hf B hB h_cau, cauchy_complete_ℒp hp.elim hf hB h_cau)

end Lp
end measure_theory

end complete_space

namespace bounded_continuous_function

open_locale bounded_continuous_function
variables [borel_space E] [second_countable_topology E]
variables [topological_space α] [borel_space α]
variables [finite_measure μ]

/-- A bounded continuous function is in `Lp`. -/
lemma mem_Lp (f : α →ᵇ E) :
  f.to_continuous_map.to_ae_eq_fun μ ∈ Lp E p μ :=
begin
  refine Lp.mem_Lp_of_ae_bound (∥f∥) _,
  filter_upwards [f.to_continuous_map.coe_fn_to_ae_eq_fun μ],
  intros x hx,
  convert f.norm_coe_le_norm x
end

/-- The `Lp`-norm of a bounded continuous function is at most a constant (depending on the measure
of the whole space) times its sup-norm. -/
lemma Lp_norm_le (f : α →ᵇ E) :
  ∥(⟨f.to_continuous_map.to_ae_eq_fun μ, mem_Lp f⟩ : Lp E p μ)∥
  ≤ (measure_univ_nnreal μ) ^ (p.to_real)⁻¹ * ∥f∥ :=
begin
  apply Lp.norm_le_of_ae_bound (norm_nonneg f),
  { refine (f.to_continuous_map.coe_fn_to_ae_eq_fun μ).mono _,
    intros x hx,
    convert f.norm_coe_le_norm x },
  { apply_instance }
end

<<<<<<< HEAD
variables (E p μ)

=======
>>>>>>> 8e275a30
/-- The normed group homomorphism of considering a bounded continuous function on a finite-measure
space as an element of `Lp`. -/
def to_Lp_hom [fact (1 ≤ p)] : normed_group_hom (α →ᵇ E) (Lp E p μ) :=
{ bound' := ⟨_, Lp_norm_le⟩,
  .. add_monoid_hom.cod_restrict
      ((continuous_map.to_ae_eq_fun_add_hom μ).comp (forget_boundedness_add_hom α E))
      (Lp E p μ)
      mem_Lp }

<<<<<<< HEAD
variables (𝕜 : Type*)

/-- The bounded linear map of considering a bounded continuous function on a finite-measure space
as an element of `Lp`. -/
def to_Lp [normed_field 𝕜] [normed_space 𝕜 E] [fact (1 ≤ p)] : (α →ᵇ E) →L[𝕜] (Lp E p μ) :=
=======
variables (𝕜 : Type*) (E p μ) [measurable_space 𝕜]

/-- The bounded linear map of considering a bounded continuous function on a finite-measure space
as an element of `Lp`. -/
def to_Lp [normed_field 𝕜] [opens_measurable_space 𝕜] [normed_space 𝕜 E] [fact (1 ≤ p)] :
  (α →ᵇ E) →L[𝕜] (Lp E p μ) :=
>>>>>>> 8e275a30
linear_map.mk_continuous
  (linear_map.cod_restrict
    (Lp.Lp_submodule E p μ 𝕜)
    ((continuous_map.to_ae_eq_fun_linear_map μ).comp (forget_boundedness_linear_map α E))
    mem_Lp)
  _
  Lp_norm_le

<<<<<<< HEAD
variables {E p 𝕜}

lemma to_Lp_norm_le [nondiscrete_normed_field 𝕜] [normed_space 𝕜 E] [fact (1 ≤ p)] :
  ∥to_Lp E p μ 𝕜∥ ≤ (measure_univ_nnreal μ) ^ (p.to_real)⁻¹ :=
linear_map.mk_continuous_norm_le _ ((measure_univ_nnreal μ) ^ (p.to_real)⁻¹).coe_nonneg _

end bounded_continuous_function

namespace continuous_map

open_locale bounded_continuous_function

variables [borel_space E] [second_countable_topology E]
variables [topological_space α] [compact_space α] [borel_space α]
variables [finite_measure μ]

variables (𝕜 : Type*) (E p μ) [fact (1 ≤ p)]

/-- The bounded linear map of considering a continuous function on a compact finite-measure
space `α` as an element of `Lp`.  By definition, the norm on `C(α, E)` is the sup-norm, transferred
from the space `α →ᵇ E` of bounded continuous functions, so this construction is just a matter of
transferring the structure from `bounded_continuous_function.to_Lp` along the isometry. -/
def to_Lp [normed_field 𝕜] [normed_space 𝕜 E] : C(α, E) →L[𝕜] (Lp E p μ) :=
(bounded_continuous_function.to_Lp E p μ 𝕜).comp
  (linear_isometry_bounded_of_compact α E 𝕜).to_linear_isometry.to_continuous_linear_map

variables {E p 𝕜}

lemma to_Lp_def [normed_field 𝕜] [normed_space 𝕜 E] (f : C(α, E)) :
  to_Lp E p μ 𝕜 f
  = bounded_continuous_function.to_Lp E p μ 𝕜 (linear_isometry_bounded_of_compact α E 𝕜 f) :=
rfl

@[simp] lemma to_Lp_comp_forget_boundedness [normed_field 𝕜] [normed_space 𝕜 E] (f : α →ᵇ E) :
  to_Lp E p μ 𝕜 (bounded_continuous_function.forget_boundedness α E f)
  = bounded_continuous_function.to_Lp E p μ 𝕜 f :=
rfl

@[simp] lemma coe_to_Lp [normed_field 𝕜] [normed_space 𝕜 E] (f : C(α, E)) :
  (to_Lp E p μ 𝕜 f : α →ₘ[μ] E) = f.to_ae_eq_fun μ :=
rfl

variables [nonempty α] [nontrivial E] [nondiscrete_normed_field 𝕜] [normed_space 𝕜 E]

lemma to_Lp_norm_eq_to_Lp_norm_coe :
  ∥to_Lp E p μ 𝕜∥ = ∥bounded_continuous_function.to_Lp E p μ 𝕜∥ :=
(bounded_continuous_function.to_Lp E p μ 𝕜).op_norm_comp_linear_isometry_equiv _

/-- Bound for the operator norm of `continuous_map.to_Lp`. -/
lemma to_Lp_norm_le : ∥to_Lp E p μ 𝕜∥ ≤ (measure_univ_nnreal μ) ^ (p.to_real)⁻¹ :=
by simpa [to_Lp_norm_eq_to_Lp_norm_coe] using bounded_continuous_function.to_Lp_norm_le μ

end continuous_map
=======
lemma to_Lp_norm_le [nondiscrete_normed_field 𝕜] [opens_measurable_space 𝕜] [normed_space 𝕜 E]
  [fact (1 ≤ p)] :
  ∥to_Lp E p μ 𝕜∥ ≤ (measure_univ_nnreal μ) ^ (p.to_real)⁻¹ :=
linear_map.mk_continuous_norm_le _ ((measure_univ_nnreal μ) ^ (p.to_real)⁻¹).coe_nonneg _

end bounded_continuous_function
>>>>>>> 8e275a30
<|MERGE_RESOLUTION|>--- conflicted
+++ resolved
@@ -6,11 +6,7 @@
 import measure_theory.ess_sup
 import measure_theory.ae_eq_fun
 import analysis.mean_inequalities
-<<<<<<< HEAD
 import topology.continuous_function.compact
-=======
-import topology.continuous_function.bounded
->>>>>>> 8e275a30
 
 /-!
 # ℒp space and Lp space
@@ -1766,11 +1762,8 @@
   { apply_instance }
 end
 
-<<<<<<< HEAD
 variables (E p μ)
 
-=======
->>>>>>> 8e275a30
 /-- The normed group homomorphism of considering a bounded continuous function on a finite-measure
 space as an element of `Lp`. -/
 def to_Lp_hom [fact (1 ≤ p)] : normed_group_hom (α →ᵇ E) (Lp E p μ) :=
@@ -1780,20 +1773,12 @@
       (Lp E p μ)
       mem_Lp }
 
-<<<<<<< HEAD
 variables (𝕜 : Type*)
-
-/-- The bounded linear map of considering a bounded continuous function on a finite-measure space
-as an element of `Lp`. -/
-def to_Lp [normed_field 𝕜] [normed_space 𝕜 E] [fact (1 ≤ p)] : (α →ᵇ E) →L[𝕜] (Lp E p μ) :=
-=======
-variables (𝕜 : Type*) (E p μ) [measurable_space 𝕜]
 
 /-- The bounded linear map of considering a bounded continuous function on a finite-measure space
 as an element of `Lp`. -/
 def to_Lp [normed_field 𝕜] [opens_measurable_space 𝕜] [normed_space 𝕜 E] [fact (1 ≤ p)] :
   (α →ᵇ E) →L[𝕜] (Lp E p μ) :=
->>>>>>> 8e275a30
 linear_map.mk_continuous
   (linear_map.cod_restrict
     (Lp.Lp_submodule E p μ 𝕜)
@@ -1802,10 +1787,10 @@
   _
   Lp_norm_le
 
-<<<<<<< HEAD
 variables {E p 𝕜}
 
-lemma to_Lp_norm_le [nondiscrete_normed_field 𝕜] [normed_space 𝕜 E] [fact (1 ≤ p)] :
+lemma to_Lp_norm_le [nondiscrete_normed_field 𝕜] [opens_measurable_space 𝕜] [normed_space 𝕜 E]
+  [fact (1 ≤ p)] :
   ∥to_Lp E p μ 𝕜∥ ≤ (measure_univ_nnreal μ) ^ (p.to_real)⁻¹ :=
 linear_map.mk_continuous_norm_le _ ((measure_univ_nnreal μ) ^ (p.to_real)⁻¹).coe_nonneg _
 
@@ -1855,12 +1840,4 @@
 lemma to_Lp_norm_le : ∥to_Lp E p μ 𝕜∥ ≤ (measure_univ_nnreal μ) ^ (p.to_real)⁻¹ :=
 by simpa [to_Lp_norm_eq_to_Lp_norm_coe] using bounded_continuous_function.to_Lp_norm_le μ
 
-end continuous_map
-=======
-lemma to_Lp_norm_le [nondiscrete_normed_field 𝕜] [opens_measurable_space 𝕜] [normed_space 𝕜 E]
-  [fact (1 ≤ p)] :
-  ∥to_Lp E p μ 𝕜∥ ≤ (measure_univ_nnreal μ) ^ (p.to_real)⁻¹ :=
-linear_map.mk_continuous_norm_le _ ((measure_univ_nnreal μ) ^ (p.to_real)⁻¹).coe_nonneg _
-
-end bounded_continuous_function
->>>>>>> 8e275a30
+end continuous_map