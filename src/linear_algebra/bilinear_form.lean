/-
Copyright (c) 2018 Andreas Swerdlow. All rights reserved.
Released under Apache 2.0 license as described in the file LICENSE.
Author: Andreas Swerdlow
-/

import linear_algebra.dual
import linear_algebra.matrix
import linear_algebra.tensor_product
import linear_algebra.nonsingular_inverse

/-!
# Bilinear form

This file defines a bilinear form over a module. Basic ideas
such as orthogonality are also introduced, as well as reflexivive,
symmetric and alternating bilinear forms. Adjoints of linear maps
with respect to a bilinear form are also introduced.

A bilinear form on an R-module M, is a function from M x M to R,
that is linear in both arguments

## Notations

Given any term B of type bilin_form, due to a coercion, can use
the notation B x y to refer to the function field, ie. B x y = B.bilin x y.

## References

* <https://en.wikipedia.org/wiki/Bilinear_form>

## Tags

Bilinear form,
-/

open_locale big_operators

universes u v w

/-- A bilinear form over a module  -/
structure bilin_form (R : Type u) (M : Type v) [ring R] [add_comm_group M] [module R M] :=
(bilin : M → M → R)
(bilin_add_left : ∀ (x y z : M), bilin (x + y) z = bilin x z + bilin y z)
(bilin_smul_left : ∀ (a : R) (x y : M), bilin (a • x) y = a * (bilin x y))
(bilin_add_right : ∀ (x y z : M), bilin x (y + z) = bilin x y + bilin x z)
(bilin_smul_right : ∀ (a : R) (x y : M), bilin x (a • y) = a * (bilin x y))

/-- A map with two arguments that is linear in both is a bilinear form -/
def linear_map.to_bilin {R : Type u} {M : Type v} [comm_ring R] [add_comm_group M] [module R M]
  (f : M →ₗ[R] M →ₗ[R] R) : bilin_form R M :=
{ bilin := λ x y, f x y,
  bilin_add_left := λ x y z, (linear_map.map_add f x y).symm ▸ linear_map.add_apply (f x) (f y) z,
  bilin_smul_left := λ a x y, by {rw linear_map.map_smul, rw linear_map.smul_apply, rw smul_eq_mul},
  bilin_add_right := λ x y z, linear_map.map_add (f x) y z,
  bilin_smul_right := λ a x y, linear_map.map_smul (f x) a y }

namespace bilin_form

variables {R : Type u} {M : Type v} [ring R] [add_comm_group M] [module R M] {B : bilin_form R M}

instance : has_coe_to_fun (bilin_form R M) :=
⟨_, λ B, B.bilin⟩

@[simp] lemma coe_fn_mk (f : M → M → R) (h₁ h₂ h₃ h₄) :
  (bilin_form.mk f h₁ h₂ h₃ h₄ : M → M → R) = f :=
rfl

lemma coe_fn_congr : Π {x x' y y' : M}, x = x' → y = y' → B x y = B x' y'
| _ _ _ _ rfl rfl := rfl

lemma add_left (x y z : M) : B (x + y) z = B x z + B y z := bilin_add_left B x y z

lemma smul_left (a : R) (x y : M) : B (a • x) y = a * (B x y) := bilin_smul_left B a x y

lemma add_right (x y z : M) : B x (y + z) = B x y + B x z := bilin_add_right B x y z

lemma smul_right (a : R) (x y : M) : B x (a • y) = a * (B x y) := bilin_smul_right B a x y

lemma zero_left (x : M) :
B 0 x = 0 := by {rw [←@zero_smul R _ _ _ _ (0 : M), smul_left, zero_mul]}

lemma zero_right (x : M) :
B x 0 = 0 := by rw [←@zero_smul _ _ _ _ _ (0 : M), smul_right, zero_mul]

lemma neg_left (x y : M) :
B (-x) y = -(B x y) := by rw [←@neg_one_smul R _ _, smul_left, neg_one_mul]

lemma neg_right (x y : M) :
B x (-y) = -(B x y) := by rw [←@neg_one_smul R _ _, smul_right, neg_one_mul]

lemma sub_left (x y z : M) :
B (x - y) z = B x z - B y z := by rw [sub_eq_add_neg, add_left, neg_left]; refl

lemma sub_right (x y z : M) :
B x (y - z) = B x y - B x z := by rw [sub_eq_add_neg, add_right, neg_right]; refl

variable {D : bilin_form R M}
@[ext] lemma ext (H : ∀ (x y : M), B x y = D x y) : B = D := by {cases B, cases D, congr, funext, exact H _ _}

instance : add_comm_group (bilin_form R M) :=
{ add := λ B D, { bilin := λ x y, B x y + D x y,
                  bilin_add_left := λ x y z, by {rw add_left, rw add_left, ac_refl},
                  bilin_smul_left := λ a x y, by {rw [smul_left, smul_left, mul_add]},
                  bilin_add_right := λ x y z, by {rw add_right, rw add_right, ac_refl},
                  bilin_smul_right := λ a x y, by {rw [smul_right, smul_right, mul_add]} },
  add_assoc := by {intros, ext, unfold coe_fn has_coe_to_fun.coe bilin coe_fn has_coe_to_fun.coe bilin, rw add_assoc},
  zero := { bilin := λ x y, 0,
            bilin_add_left := λ x y z, (add_zero 0).symm,
            bilin_smul_left := λ a x y, (mul_zero a).symm,
            bilin_add_right := λ x y z, (zero_add 0).symm,
            bilin_smul_right := λ a x y, (mul_zero a).symm },
  zero_add := by {intros, ext, unfold coe_fn has_coe_to_fun.coe bilin, rw zero_add},
  add_zero := by {intros, ext, unfold coe_fn has_coe_to_fun.coe bilin, rw add_zero},
  neg := λ B, { bilin := λ x y, - (B.1 x y),
                bilin_add_left := λ x y z, by rw [bilin_add_left, neg_add],
                bilin_smul_left := λ a x y, by rw [bilin_smul_left, mul_neg_eq_neg_mul_symm],
                bilin_add_right := λ x y z, by rw [bilin_add_right, neg_add],
                bilin_smul_right := λ a x y, by rw [bilin_smul_right, mul_neg_eq_neg_mul_symm] },
  add_left_neg := by {intros, ext, unfold coe_fn has_coe_to_fun.coe bilin, rw neg_add_self},
  add_comm := by {intros, ext, unfold coe_fn has_coe_to_fun.coe bilin, rw add_comm} }

lemma add_apply (x y : M) : (B + D) x y = B x y + D x y := rfl

lemma neg_apply (x y : M) : (-B) x y = -(B x y) := rfl

instance : inhabited (bilin_form R M) := ⟨0⟩

section

variables {R₂ : Type*} [comm_ring R₂] [module R₂ M] (F : bilin_form R₂ M) (f : M → M)

instance to_module : module R₂ (bilin_form R₂ M) :=
{ smul := λ c B,
  { bilin := λ x y, c * B x y,
    bilin_add_left := λ x y z,
      by {unfold coe_fn has_coe_to_fun.coe bilin, rw [bilin_add_left, left_distrib]},
    bilin_smul_left := λ a x y, by {unfold coe_fn has_coe_to_fun.coe bilin,
      rw [bilin_smul_left, ←mul_assoc, mul_comm c, mul_assoc]},
    bilin_add_right := λ x y z, by {unfold coe_fn has_coe_to_fun.coe bilin,
      rw [bilin_add_right, left_distrib]},
    bilin_smul_right := λ a x y, by {unfold coe_fn has_coe_to_fun.coe bilin,
      rw [bilin_smul_right, ←mul_assoc, mul_comm c, mul_assoc]} },
  smul_add := λ c B D, by {ext, unfold coe_fn has_coe_to_fun.coe bilin, rw left_distrib},
  add_smul := λ c B D, by {ext, unfold coe_fn has_coe_to_fun.coe bilin, rw right_distrib},
  mul_smul := λ a c D, by {ext, unfold coe_fn has_coe_to_fun.coe bilin, rw mul_assoc},
  one_smul := λ B, by {ext, unfold coe_fn has_coe_to_fun.coe bilin, rw one_mul},
  zero_smul := λ B, by {ext, unfold coe_fn has_coe_to_fun.coe bilin, rw zero_mul},
  smul_zero := λ B, by {ext, unfold coe_fn has_coe_to_fun.coe bilin, rw mul_zero} }

lemma smul_apply (a : R₂) (x y : M) : (a • F) x y = a • (F x y) := rfl

/-- `B.to_linear_map` applies B on the left argument, then the right.  -/
def to_linear_map : M →ₗ[R₂] M →ₗ[R₂] R₂ :=
linear_map.mk₂ R₂ F.1 (bilin_add_left F) (bilin_smul_left F) (bilin_add_right F) (bilin_smul_right F)

/-- Bilinear forms are equivalent to maps with two arguments that is linear in both. -/
def bilin_linear_map_equiv : (bilin_form R₂ M) ≃ₗ[R₂] (M →ₗ[R₂] M →ₗ[R₂] R₂) :=
{ to_fun := to_linear_map,
  map_add' := λ B D, rfl,
  map_smul' := λ a B, rfl,
  inv_fun := linear_map.to_bilin,
  left_inv := λ B, by {ext, refl},
  right_inv := λ B, by {ext, refl} }

@[norm_cast]
lemma coe_fn_to_linear_map (x : M) : ⇑(F.to_linear_map x) = F x := rfl

lemma map_sum_left {α} (B : bilin_form R₂ M) (t : finset α) (g : α → M) (w : M) :
  B (∑ i in t, g i) w = ∑ i in t, B (g i) w :=
show B.to_linear_map (∑ i in t, g i) w = ∑ i in t, B.to_linear_map (g i) w,
by rw [B.to_linear_map.map_sum, linear_map.coe_fn_sum, finset.sum_apply]

lemma map_sum_right {α} (B : bilin_form R₂ M) (t : finset α) (g : α → M) (v : M) :
  B v (∑ i in t, g i) = ∑ i in t, B v (g i) :=
(B.to_linear_map v).map_sum

@[simp]
lemma injective_to_linear_map :
  function.injective F.to_linear_map ↔ function.injective F :=
⟨λ h x y hxy, h (linear_map.ext (congr_fun hxy)),
 λ h x y hxy, h (funext (linear_map.ext_iff.mp hxy))⟩

end

section comp

variables {N : Type w} [add_comm_group N] [module R N]

/-- Apply a linear map on the left and right argument of a bilinear form. -/
def comp (B : bilin_form R N) (l r : M →ₗ[R] N) : bilin_form R M :=
{ bilin := λ x y, B (l x) (r y),
  bilin_add_left := λ x y z, by simp [add_left],
  bilin_smul_left := λ x y z, by simp [smul_left],
  bilin_add_right := λ x y z, by simp [add_right],
  bilin_smul_right := λ x y z, by simp [smul_right] }

/-- Apply a linear map to the left argument of a bilinear form. -/
def comp_left (B : bilin_form R M) (f : M →ₗ[R] M) : bilin_form R M :=
B.comp f linear_map.id

/-- Apply a linear map to the right argument of a bilinear form. -/
def comp_right (B : bilin_form R M) (f : M →ₗ[R] M) : bilin_form R M :=
B.comp linear_map.id f

@[simp] lemma comp_left_comp_right (B : bilin_form R M) (l r : M →ₗ[R] M) :
  (B.comp_left l).comp_right r = B.comp l r := rfl

@[simp] lemma comp_right_comp_left (B : bilin_form R M) (l r : M →ₗ[R] M) :
  (B.comp_right r).comp_left l = B.comp l r := rfl

@[simp] lemma comp_apply (B : bilin_form R N) (l r : M →ₗ[R] N) (v w) :
  B.comp l r v w = B (l v) (r w) := rfl

@[simp] lemma comp_left_apply (B : bilin_form R M) (f : M →ₗ[R] M) (v w) :
  B.comp_left f v w = B (f v) w := rfl

@[simp] lemma comp_right_apply (B : bilin_form R M) (f : M →ₗ[R] M) (v w) :
  B.comp_right f v w = B v (f w) := rfl

lemma comp_injective (B₁ B₂ : bilin_form R N) (l r : M →ₗ[R] N)
  (hₗ : function.surjective l) (hᵣ : function.surjective r) :
  B₁.comp l r = B₂.comp l r ↔ B₁ = B₂ :=
begin
  split; intros h,
  { -- B₁.comp l r = B₂.comp l r → B₁ = B₂
    ext,
    cases hₗ x with x' hx, subst hx,
    cases hᵣ y with y' hy, subst hy,
    rw [←comp_apply, ←comp_apply, h], },
  { -- B₁ = B₂ → B₁.comp l r = B₂.comp l r
    subst h, },
end

variables {R₂ : Type*} [comm_ring R₂] [module R₂ M] [module R₂ N]

/-- Composition with linear maps is linear in all arguments. -/
def comp_lin : (M →ₗ[R₂] N) →ₗ[R₂] (M →ₗ[R₂] N) →ₗ[R₂] bilin_form R₂ N →ₗ[R₂] bilin_form R₂ M :=
{ to_fun := λ l,
  { to_fun := λ r,
    { to_fun := λ B, B.comp l r,
      map_add' := λ B B', by { ext, simp only [comp_apply, linear_map.add_apply, add_apply] },
      map_smul' := λ c B, by { ext, simp only [comp_apply, linear_map.smul_apply, smul_apply, smul_eq_mul] } },
    map_add' := λ r r', by { ext, simp only [linear_map.coe_mk, comp_apply, add_apply, add_right, linear_map.add_apply] },
    map_smul' := λ c r, by { ext, simp only [linear_map.coe_mk, comp_apply, smul_apply, smul_right, linear_map.smul_apply, smul_eq_mul] } },
  map_add' := λ r l', by { ext, simp only [linear_map.coe_mk, add_apply, comp_apply, add_left, linear_map.add_apply] },
  map_smul' := λ c l, by { ext, simp only [linear_map.coe_mk, smul_apply, comp_apply, smul_left, linear_map.smul_apply, smul_eq_mul] } }

@[simp] lemma comp_lin_apply (B : bilin_form R₂ N) (l r : M →ₗ[R₂] N) :
  comp_lin l r B = B.comp l r := rfl

/-- Build an equivalence of bilinear forms over `M` and `N` from an equivalence of `M` and `N`. -/
def congr (e : M ≃ₗ[R₂] N) : bilin_form R₂ M ≃ₗ[R₂] bilin_form R₂ N :=
linear_equiv.of_linear
  (comp_lin e.symm.to_linear_map e.symm.to_linear_map)
  (comp_lin e.to_linear_map e.to_linear_map)
  (by { ext B x y, simp })
  (by { ext B x y, simp })

@[simp] lemma congr_apply (e : M ≃ₗ[R₂] N) (B : bilin_form R₂ M) :
  congr e B = B.comp e.symm.to_linear_map e.symm.to_linear_map :=
by simp [congr]

end comp

section lin_mul_lin

variables {R₂ : Type*} [comm_ring R₂] [module R₂ M] {N : Type*} [add_comm_group N] [module R₂ N]

/-- `lin_mul_lin f g` is the bilinear form mapping `x` and `y` to `f x * g y` -/
def lin_mul_lin (f g : M →ₗ[R₂] R₂) : bilin_form R₂ M :=
{ bilin := λ x y, f x * g y,
  bilin_add_left := λ x y z, by simp [add_mul],
  bilin_smul_left := λ x y z, by simp [mul_assoc],
  bilin_add_right := λ x y z, by simp [mul_add],
  bilin_smul_right := λ x y z, by simp [mul_left_comm] }

variables {f g : M →ₗ[R₂] R₂}

@[simp] lemma lin_mul_lin_apply (x y) : lin_mul_lin f g x y = f x * g y := rfl

@[simp] lemma lin_mul_lin_comp (l r : N →ₗ[R₂] M) :
  (lin_mul_lin f g).comp l r = lin_mul_lin (f.comp l) (g.comp r) :=
rfl

@[simp] lemma lin_mul_lin_comp_left (l : M →ₗ[R₂] M) :
  (lin_mul_lin f g).comp_left l = lin_mul_lin (f.comp l) g :=
rfl

@[simp] lemma lin_mul_lin_comp_right (r : M →ₗ[R₂] M) :
  (lin_mul_lin f g).comp_right r = lin_mul_lin f (g.comp r) :=
rfl

end lin_mul_lin

/-- The proposition that two elements of a bilinear form space are orthogonal -/
def is_ortho (B : bilin_form R M) (x y : M) : Prop :=
B x y = 0

lemma ortho_zero (x : M) :
is_ortho B (0 : M) x := zero_left x

section

variables {R₃ : Type*} [domain R₃] [module R₃ M] {G : bilin_form R₃ M}

theorem ortho_smul_left {x y : M} {a : R₃} (ha : a ≠ 0) :
(is_ortho G x y) ↔ (is_ortho G (a • x) y) :=
begin
  dunfold is_ortho,
  split; intro H,
  { rw [smul_left, H, mul_zero] },
  { rw [smul_left, mul_eq_zero] at H,
    cases H,
    { trivial },
    { exact H }}
end

theorem ortho_smul_right {x y : M} {a : R₃} (ha : a ≠ 0) :
(is_ortho G x y) ↔ (is_ortho G x (a • y)) :=
begin
  dunfold is_ortho,
  split; intro H,
  { rw [smul_right, H, mul_zero] },
  { rw [smul_right, mul_eq_zero] at H,
    cases H,
    { trivial },
    { exact H }}
end

end

end bilin_form

section matrix
variables {R : Type u} [comm_ring R]
variables {n o : Type*} [fintype n] [fintype o]

open bilin_form finset matrix
open_locale matrix

/-- The linear map from `matrix n n R` to bilinear forms on `n → R`. -/
def matrix.to_bilin_formₗ : matrix n n R →ₗ[R] bilin_form R (n → R) :=
{ to_fun := λ M,
  { bilin := λ v w, (row v ⬝ M ⬝ col w) ⟨⟩ ⟨⟩,
    bilin_add_left := λ x y z, by simp [matrix.add_mul],
    bilin_smul_left := λ a x y, by simp,
    bilin_add_right := λ x y z, by simp [matrix.mul_add],
    bilin_smul_right := λ a x y, by simp },
  map_add' := λ f g, by { ext, simp [bilin_form.add_apply, matrix.mul_add, matrix.add_mul] },
  map_smul' := λ f g, by { ext, simp [bilin_form.smul_apply] } }

/-- The map from `matrix n n R` to bilinear forms on `n → R`. -/
def matrix.to_bilin_form : matrix n n R → bilin_form R (n → R) :=
matrix.to_bilin_formₗ.to_fun

lemma matrix.to_bilin_form_apply (M : matrix n n R) (v w : n → R) :
(M.to_bilin_form : (n → R) → (n → R) → R) v w = (row v ⬝ M ⬝ col w) ⟨⟩ ⟨⟩ := rfl

variables [decidable_eq n] [decidable_eq o]

/-- The linear map from bilinear forms on `n → R` to `matrix n n R`. -/
def bilin_form.to_matrixₗ' : bilin_form R (n → R) →ₗ[R] matrix n n R :=
{ to_fun := λ B i j, B (λ n, if n = i then 1 else 0) (λ n, if n = j then 1 else 0),
  map_add' := λ f g, rfl,
  map_smul' := λ f g, rfl }

/-- The map from bilinear forms on `n → R` to `matrix n n R`. -/
def bilin_form.to_matrix' : bilin_form R (n → R) → matrix n n R :=
bilin_form.to_matrixₗ'.to_fun

lemma bilin_form.to_matrix'_apply (B : bilin_form R (n → R)) (i j : n) :
  B.to_matrix' i j = B (λ n, if n = i then 1 else 0) (λ n, if n = j then 1 else 0) := rfl

lemma bilin_form.to_matrix'_smul (B : bilin_form R (n → R)) (x : R) :
  (x • B).to_matrix' = x • B.to_matrix' :=
by { ext, refl }

open bilin_form
<<<<<<< HEAD
lemma bilin_form.to_matrix'_comp (B : bilin_form R (n → R)) (l r : (o → R) →ₗ[R] (n → R)) :
  (B.comp l r).to_matrix' = l.to_matrixᵀ ⬝ B.to_matrix' ⬝ r.to_matrix :=
begin
  ext i j,
  simp only [to_matrix'_apply, comp_apply, mul_apply, sum_mul],
=======
lemma bilin_form.to_matrix_comp (B : bilin_form R (n → R)) (l r : (o → R) →ₗ[R] (n → R)) :
  (B.comp l r).to_matrix = l.to_matrix'ᵀ ⬝ B.to_matrix ⬝ r.to_matrix' :=
begin
  ext i j,
  simp only [to_matrix_apply, transpose_apply, comp_apply, mul_apply, sum_mul],
>>>>>>> e9b43b6a
  have sum_smul_eq : Π (f : (o → R) →ₗ[R] (n → R)) (i : o),
    f (λ n, ite (n = i) 1 0) = ∑ k, linear_map.to_matrix' f k i • λ n, ite (n = k) (1 : R) 0,
  { intros f i,
    ext j,
    change f (λ n, ite (n = i) 1 0) j =
      (∑ k, λ n, linear_map.to_matrix' f k i * ite (n = k) (1 : R) 0) j,
      simp_rw [finset.sum_apply, mul_boole, finset.sum_ite_eq],
      rw [if_pos (finset.mem_univ j), linear_map.to_matrix'_apply] },
  simp_rw [sum_smul_eq, map_sum_right, map_sum_left, smul_right, smul_left, mul_comm]
end

<<<<<<< HEAD
lemma bilin_form.to_matrix'_comp_left (B : bilin_form R (n → R)) (f : (n → R) →ₗ[R] (n → R)) :
  (B.comp_left f).to_matrix' = f.to_matrixᵀ ⬝ B.to_matrix' :=
by simp [comp_left, bilin_form.to_matrix'_comp]

lemma bilin_form.to_matrix'_comp_right (B : bilin_form R (n → R)) (f : (n → R) →ₗ[R] (n → R)) :
  (B.comp_right f).to_matrix' = B.to_matrix' ⬝ f.to_matrix :=
by simp [comp_right, bilin_form.to_matrix'_comp]

lemma bilin_form.mul_to_matrix'_mul (B : bilin_form R (n → R)) (M : matrix o n R) (N : matrix n o R) :
  M ⬝ B.to_matrix' ⬝ N = (B.comp (Mᵀ.to_lin) (N.to_lin)).to_matrix' :=
by { ext, simp [B.to_matrix'_comp (Mᵀ.to_lin) (N.to_lin), to_lin_to_matrix] }

lemma bilin_form.mul_to_matrix (B : bilin_form R (n → R)) (M : matrix n n R) :
  M ⬝ B.to_matrix' = (B.comp_left (Mᵀ.to_lin)).to_matrix' :=
by { ext, simp [B.to_matrix'_comp_left (Mᵀ.to_lin), to_lin_to_matrix] }

lemma bilin_form.to_matrix_mul (B : bilin_form R (n → R)) (M : matrix n n R) :
  B.to_matrix' ⬝ M = (B.comp_right (M.to_lin)).to_matrix' :=
by { ext, simp [B.to_matrix'_comp_right (M.to_lin), to_lin_to_matrix] }
=======
lemma bilin_form.to_matrix_comp_left (B : bilin_form R (n → R)) (f : (n → R) →ₗ[R] (n → R)) :
  (B.comp_left f).to_matrix = f.to_matrix'ᵀ ⬝ B.to_matrix :=
by simp [comp_left, bilin_form.to_matrix_comp]

lemma bilin_form.to_matrix_comp_right (B : bilin_form R (n → R)) (f : (n → R) →ₗ[R] (n → R)) :
  (B.comp_right f).to_matrix = B.to_matrix ⬝ f.to_matrix' :=
by simp [comp_right, bilin_form.to_matrix_comp]

lemma bilin_form.mul_to_matrix_mul (B : bilin_form R (n → R)) (M : matrix o n R) (N : matrix n o R) :
  M ⬝ B.to_matrix ⬝ N = (B.comp Mᵀ.to_lin' N.to_lin').to_matrix :=
by { ext, simp [B.to_matrix_comp Mᵀ.to_lin' N.to_lin', to_lin_to_matrix] }

lemma bilin_form.mul_to_matrix (B : bilin_form R (n → R)) (M : matrix n n R) :
  M ⬝ B.to_matrix = (B.comp_left Mᵀ.to_lin').to_matrix :=
by { ext, simp [B.to_matrix_comp_left Mᵀ.to_lin', to_lin_to_matrix] }

lemma bilin_form.to_matrix_mul (B : bilin_form R (n → R)) (M : matrix n n R) :
  B.to_matrix ⬝ M = (B.comp_right M.to_lin').to_matrix :=
by { ext, simp [B.to_matrix_comp_right M.to_lin', to_lin_to_matrix] }
>>>>>>> e9b43b6a

@[simp] lemma to_matrix'_to_bilin_form (B : bilin_form R (n → R)) :
  B.to_matrix'.to_bilin_form = B :=
begin
  ext,
  rw [matrix.to_bilin_form_apply, B.mul_to_matrix'_mul, bilin_form.to_matrix'_apply, comp_apply],
  { apply coe_fn_congr; ext; simp [mul_vec], },
  { apply_instance, },
end

@[simp] lemma to_bilin_form_to_matrix' (M : matrix n n R) :
  M.to_bilin_form.to_matrix' = M :=
by { ext, simp [bilin_form.to_matrix'_apply, matrix.to_bilin_form_apply, mul_apply], }

/-- Bilinear forms over `n → R` are linearly equivalent to `n` by `n` matrices. -/
def bilin_form_equiv_matrix' : bilin_form R (n → R) ≃ₗ[R] matrix n n R :=
{ inv_fun   := matrix.to_bilin_form,
  left_inv  := to_matrix'_to_bilin_form,
  right_inv := to_bilin_form_to_matrix',
  ..bilin_form.to_matrixₗ' }

variables {M : Type*} [add_comm_group M] [module R M] {b : n → M} (hb : is_basis R b)

/-- Bilinear forms are linearly equivalent to matrices. -/
noncomputable def bilin_form_equiv_matrix : bilin_form R M ≃ₗ[R] matrix n n R :=
linear_equiv.trans (congr (hb.equiv_fun)) bilin_form_equiv_matrix'

@[simp] lemma bilin_form_equiv_matrix_apply (B : bilin_form R M) (i j : n) :
  bilin_form_equiv_matrix hb B i j = B (b i) (b j) :=
by simp [bilin_form_equiv_matrix, bilin_form_equiv_matrix', to_matrixₗ', ite_smul]

lemma matrix.to_bilin_form_comp {n o : Type w} [fintype n] [fintype o] [decidable_eq o]
  (M : matrix n n R) (P Q : matrix n o R) :
<<<<<<< HEAD
  M.to_bilin_form.comp P.to_lin Q.to_lin = (Pᵀ ⬝ M ⬝ Q).to_bilin_form :=
by { classical, rw [←to_matrix'_to_bilin_form (Pᵀ ⬝ M ⬝ Q).to_bilin_form,
       ←to_matrix'_to_bilin_form (M.to_bilin_form.comp P.to_lin Q.to_lin), bilin_form.to_matrix'_comp,
       to_bilin_form_to_matrix', to_bilin_form_to_matrix', to_lin_to_matrix, to_lin_to_matrix], }
=======
  M.to_bilin_form.comp P.to_lin' Q.to_lin' = (Pᵀ ⬝ M ⬝ Q).to_bilin_form :=
by { haveI : decidable_eq n := λ _ _, classical.prop_decidable _,
  rw [←to_matrix_to_bilin_form (Pᵀ ⬝ M ⬝ Q).to_bilin_form,
       ←to_matrix_to_bilin_form (M.to_bilin_form.comp P.to_lin' Q.to_lin'),
       bilin_form.to_matrix_comp, to_bilin_form_to_matrix, to_bilin_form_to_matrix,
       linear_map.to_matrix'_to_lin', linear_map.to_matrix'_to_lin'] }
>>>>>>> e9b43b6a

end matrix

namespace refl_bilin_form

open refl_bilin_form bilin_form

variables {R : Type*} {M : Type*} [ring R] [add_comm_group M] [module R M] {B : bilin_form R M}

/-- The proposition that a bilinear form is reflexive -/
def is_refl (B : bilin_form R M) : Prop := ∀ (x y : M), B x y = 0 → B y x = 0

variable (H : is_refl B)

lemma eq_zero : ∀ {x y : M}, B x y = 0 → B y x = 0 := λ x y, H x y

lemma ortho_sym {x y : M} :
is_ortho B x y ↔ is_ortho B y x := ⟨eq_zero H, eq_zero H⟩

end refl_bilin_form

namespace sym_bilin_form

open sym_bilin_form bilin_form

variables {R : Type*} {M : Type*} [ring R] [add_comm_group M] [module R M] {B : bilin_form R M}

/-- The proposition that a bilinear form is symmetric -/
def is_sym (B : bilin_form R M) : Prop := ∀ (x y : M), B x y = B y x

variable (H : is_sym B)

lemma sym (x y : M) : B x y = B y x := H x y

lemma is_refl : refl_bilin_form.is_refl B := λ x y H1, H x y ▸ H1

lemma ortho_sym {x y : M} :
is_ortho B x y ↔ is_ortho B y x := refl_bilin_form.ortho_sym (is_refl H)

end sym_bilin_form

namespace alt_bilin_form

open alt_bilin_form bilin_form

variables {R : Type*} {M : Type*} [ring R] [add_comm_group M] [module R M] {B : bilin_form R M}

/-- The proposition that a bilinear form is alternating -/
def is_alt (B : bilin_form R M) : Prop := ∀ (x : M), B x x = 0

variable (H : is_alt B)
include H

lemma self_eq_zero (x : M) : B x x = 0 := H x

lemma neg (x y : M) :
- B x y = B y x :=
begin
  have H1 : B (x + y) (x + y) = 0,
  { exact self_eq_zero H (x + y) },
  rw [add_left, add_right, add_right,
    self_eq_zero H, self_eq_zero H, ring.zero_add,
    ring.add_zero, add_eq_zero_iff_neg_eq] at H1,
  exact H1,
end

end alt_bilin_form

namespace bilin_form

section linear_adjoints

variables {R : Type u} [comm_ring R]
variables {M : Type v} [add_comm_group M] [module R M]
variables {M₂ : Type w} [add_comm_group M₂] [module R M₂]
variables (B B' : bilin_form R M) (B₂ : bilin_form R M₂)
variables (f f' : M →ₗ[R] M₂) (g g' : M₂ →ₗ[R] M)

/-- Given a pair of modules equipped with bilinear forms, this is the condition for a pair of
maps between them to be mutually adjoint. -/
def is_adjoint_pair := ∀ ⦃x y⦄, B₂ (f x) y = B x (g y)

variables {B B' B₂ f f' g g'}

lemma is_adjoint_pair.eq (h : is_adjoint_pair B B₂ f g) :
  ∀ {x y}, B₂ (f x) y = B x (g y) := h

lemma is_adjoint_pair_iff_comp_left_eq_comp_right (f g : module.End R M) :
  is_adjoint_pair B B' f g ↔ B'.comp_left f = B.comp_right g :=
begin
  split; intros h,
  { ext x y, rw [comp_left_apply, comp_right_apply], apply h, },
  { intros x y, rw [←comp_left_apply, ←comp_right_apply], rw h, },
end

lemma is_adjoint_pair_zero : is_adjoint_pair B B₂ 0 0 :=
λ x y, by simp only [bilin_form.zero_left, bilin_form.zero_right, linear_map.zero_apply]

lemma is_adjoint_pair_id : is_adjoint_pair B B 1 1 := λ x y, rfl

lemma is_adjoint_pair.add (h : is_adjoint_pair B B₂ f g) (h' : is_adjoint_pair B B₂ f' g') :
  is_adjoint_pair B B₂ (f + f') (g + g') :=
λ x y, by rw [linear_map.add_apply, linear_map.add_apply, add_left, add_right, h, h']

lemma is_adjoint_pair.sub (h : is_adjoint_pair B B₂ f g) (h' : is_adjoint_pair B B₂ f' g') :
  is_adjoint_pair B B₂ (f - f') (g - g') :=
λ x y, by rw [linear_map.sub_apply, linear_map.sub_apply, sub_left, sub_right, h, h']

lemma is_adjoint_pair.smul (c : R) (h : is_adjoint_pair B B₂ f g) :
  is_adjoint_pair B B₂ (c • f) (c • g) :=
λ x y, by rw [linear_map.smul_apply, linear_map.smul_apply, smul_left, smul_right, h]

lemma is_adjoint_pair.comp {M₃ : Type v} [add_comm_group M₃] [module R M₃] {B₃ : bilin_form R M₃}
  {f' : M₂ →ₗ[R] M₃} {g' : M₃ →ₗ[R] M₂}
  (h : is_adjoint_pair B B₂ f g) (h' : is_adjoint_pair B₂ B₃ f' g') :
  is_adjoint_pair B B₃ (f'.comp f) (g.comp g') :=
λ x y, by rw [linear_map.comp_apply, linear_map.comp_apply, h', h]

lemma is_adjoint_pair.mul
  {f g f' g' : module.End R M} (h : is_adjoint_pair B B f g) (h' : is_adjoint_pair B B f' g') :
  is_adjoint_pair B B (f * f') (g' * g) :=
λ x y, by rw [linear_map.mul_app, linear_map.mul_app, h, h']

variables (B B' B₂)

/-- The condition for an endomorphism to be "self-adjoint" with respect to a pair of bilinear forms
on the underlying module. In the case that these two forms are identical, this is the usual concept
of self adjointness. In the case that one of the forms is the negation of the other, this is the
usual concept of skew adjointness. -/
def is_pair_self_adjoint (f : module.End R M) := is_adjoint_pair B B' f f

/-- The set of pair-self-adjoint endomorphisms are a submodule of the type of all endomorphisms. -/
def is_pair_self_adjoint_submodule : submodule R (module.End R M) :=
{ carrier   := { f | is_pair_self_adjoint B B' f },
  zero_mem' := is_adjoint_pair_zero,
  add_mem'  := λ f g hf hg, hf.add hg,
  smul_mem' := λ c f h, h.smul c, }

@[simp] lemma mem_is_pair_self_adjoint_submodule (f : module.End R M) :
  f ∈ is_pair_self_adjoint_submodule B B' ↔ is_pair_self_adjoint B B' f :=
by refl

lemma is_pair_self_adjoint_equiv (e : M₂ ≃ₗ[R] M) (f : module.End R M) :
  is_pair_self_adjoint B B' f ↔
  is_pair_self_adjoint (B.comp ↑e ↑e) (B'.comp ↑e ↑e) (e.symm.conj f) :=
begin
  have hₗ : (B'.comp ↑e ↑e).comp_left (e.symm.conj f) = (B'.comp_left f).comp ↑e ↑e :=
    by { ext, simp [linear_equiv.symm_conj_apply], },
  have hᵣ : (B.comp ↑e ↑e).comp_right (e.symm.conj f) = (B.comp_right f).comp ↑e ↑e :=
    by { ext, simp [linear_equiv.conj_apply], },
  have he : function.surjective (⇑(↑e : M₂ →ₗ[R] M) : M₂ → M) := e.surjective,
  show bilin_form.is_adjoint_pair _ _ _ _  ↔ bilin_form.is_adjoint_pair _ _ _ _,
  rw [is_adjoint_pair_iff_comp_left_eq_comp_right, is_adjoint_pair_iff_comp_left_eq_comp_right,
      hᵣ, hₗ, comp_injective _ _ ↑e ↑e he he],
end

/-- An endomorphism of a module is self-adjoint with respect to a bilinear form if it serves as an
adjoint for itself. -/
def is_self_adjoint (f : module.End R M) := is_adjoint_pair B B f f

/-- An endomorphism of a module is skew-adjoint with respect to a bilinear form if its negation
serves as an adjoint. -/
def is_skew_adjoint (f : module.End R M) := is_adjoint_pair B B f (-f)

lemma is_skew_adjoint_iff_neg_self_adjoint (f : module.End R M) :
  B.is_skew_adjoint f ↔ is_adjoint_pair (-B) B f f :=
show (∀ x y, B (f x) y = B x ((-f) y)) ↔ ∀ x y, B (f x) y = (-B) x (f y),
by simp only [linear_map.neg_apply, bilin_form.neg_apply, bilin_form.neg_right]

/-- The set of self-adjoint endomorphisms of a module with bilinear form is a submodule. (In fact
it is a Jordan subalgebra.) -/
def self_adjoint_submodule := is_pair_self_adjoint_submodule B B

@[simp] lemma mem_self_adjoint_submodule (f : module.End R M) :
  f ∈ B.self_adjoint_submodule ↔ B.is_self_adjoint f := iff.rfl

/-- The set of skew-adjoint endomorphisms of a module with bilinear form is a submodule. (In fact
it is a Lie subalgebra.) -/
def skew_adjoint_submodule := is_pair_self_adjoint_submodule (-B) B

@[simp] lemma mem_skew_adjoint_submodule (f : module.End R M) :
  f ∈ B.skew_adjoint_submodule ↔ B.is_skew_adjoint f :=
by { rw is_skew_adjoint_iff_neg_self_adjoint, exact iff.rfl, }

end linear_adjoints

end bilin_form

section matrix_adjoints
open_locale matrix

variables {R : Type u} [comm_ring R]
variables {n : Type w} [fintype n]
variables (J J₂ A B : matrix n n R)

/-- The condition for the square matrices `A`, `B` to be an adjoint pair with respect to the square
matrices `J`, `J₂`. -/
def matrix.is_adjoint_pair := Aᵀ ⬝ J₂ = J ⬝ B

/-- The condition for a square matrix `A` to be self-adjoint with respect to the square matrix
`J`. -/
def matrix.is_self_adjoint := matrix.is_adjoint_pair J J A A

/-- The condition for a square matrix `A` to be skew-adjoint with respect to the square matrix
`J`. -/
def matrix.is_skew_adjoint := matrix.is_adjoint_pair J J A (-A)

@[simp] lemma matrix_is_adjoint_pair_bilin_form [decidable_eq n] :
  bilin_form.is_adjoint_pair J.to_bilin_form J₂.to_bilin_form A.to_lin' B.to_lin' ↔
  matrix.is_adjoint_pair J J₂ A B:=
begin
  rw bilin_form.is_adjoint_pair_iff_comp_left_eq_comp_right,
<<<<<<< HEAD
  have h : ∀ (B B' : bilin_form R (n → R)), B = B' ↔ B.to_matrix' = B'.to_matrix' := λ B B', by {
    split; intros h, { rw h, }, { rw [←to_matrix'_to_bilin_form B, h, to_matrix'_to_bilin_form B'], }, },
  rw [h, J₂.to_bilin_form.to_matrix'_comp_left A.to_lin, J.to_bilin_form.to_matrix'_comp_right B.to_lin,
      to_lin_to_matrix, to_lin_to_matrix, to_bilin_form_to_matrix', to_bilin_form_to_matrix'],
=======
  have h : ∀ (B B' : bilin_form R (n → R)), B = B' ↔ B.to_matrix = B'.to_matrix := λ B B', by {
    split; intros h, { rw h, }, { rw [←to_matrix_to_bilin_form B, h, to_matrix_to_bilin_form B'], }, },
  rw [h,
      J₂.to_bilin_form.to_matrix_comp_left A.to_lin', J.to_bilin_form.to_matrix_comp_right B.to_lin',
      linear_map.to_matrix'_to_lin', linear_map.to_matrix'_to_lin',
      to_bilin_form_to_matrix, to_bilin_form_to_matrix],
>>>>>>> e9b43b6a
  refl,
end

lemma matrix.is_adjoint_pair_equiv [decidable_eq n] (P : matrix n n R) (h : is_unit P) :
  (Pᵀ ⬝ J ⬝ P).is_adjoint_pair (Pᵀ ⬝ J ⬝ P) A B ↔ J.is_adjoint_pair J (P ⬝ A ⬝ P⁻¹) (P ⬝ B ⬝ P⁻¹) :=
have h' : is_unit P.det := P.is_unit_iff_is_unit_det.mp h,
begin
  let u := P.nonsing_inv_unit h',
  let v := Pᵀ.nonsing_inv_unit (P.is_unit_det_transpose h'),
  let x := Aᵀ * Pᵀ * J,
  let y := J * P * B,
  suffices : x * ↑u = ↑v * y ↔ ↑v⁻¹ * x = y * ↑u⁻¹,
  { dunfold matrix.is_adjoint_pair,
    repeat { rw matrix.transpose_mul, },
    simp only [←matrix.mul_eq_mul, ←mul_assoc, P.transpose_nonsing_inv h'],
    conv_lhs { to_rhs, rw [mul_assoc, mul_assoc], congr, skip, rw ←mul_assoc, },
    conv_rhs { rw [mul_assoc, mul_assoc], conv { to_lhs, congr, skip, rw ←mul_assoc }, },
    exact this, },
  rw units.eq_mul_inv_iff_mul_eq, conv_rhs { rw mul_assoc, }, rw v.inv_mul_eq_iff_eq_mul,
end

variables [decidable_eq n]

/-- The submodule of pair-self-adjoint matrices with respect to bilinear forms corresponding to
given matrices `J`, `J₂`. -/
def pair_self_adjoint_matrices_submodule : submodule R (matrix n n R) :=
(bilin_form.is_pair_self_adjoint_submodule J.to_bilin_form J₂.to_bilin_form).map
  (linear_map.to_matrix' : ((n → R) →ₗ[R] n → R) ≃ₗ[R] matrix n n R)

@[simp] lemma mem_pair_self_adjoint_matrices_submodule :
  A ∈ (pair_self_adjoint_matrices_submodule J J₂) ↔ matrix.is_adjoint_pair J J₂ A A :=
begin
  simp only [pair_self_adjoint_matrices_submodule, linear_equiv.coe_coe, linear_map.to_matrix'_apply,
    submodule.mem_map, bilin_form.mem_is_pair_self_adjoint_submodule],
  split,
  { rintros ⟨f, hf, hA⟩,
    have hf' : f = A.to_lin' := by rw [←hA, matrix.to_lin'_to_matrix'], rw hf' at hf,
    rw ←matrix_is_adjoint_pair_bilin_form, exact hf, },
  { intros h, refine ⟨A.to_lin', _, linear_map.to_matrix'_to_lin' _⟩,
    exact (matrix_is_adjoint_pair_bilin_form _ _ _ _).mpr h, },
end

/-- The submodule of self-adjoint matrices with respect to the bilinear form corresponding to
the matrix `J`. -/
def self_adjoint_matrices_submodule : submodule R (matrix n n R) :=
  pair_self_adjoint_matrices_submodule J J

@[simp] lemma mem_self_adjoint_matrices_submodule :
  A ∈ self_adjoint_matrices_submodule J ↔ J.is_self_adjoint A :=
by { erw mem_pair_self_adjoint_matrices_submodule, refl, }

/-- The submodule of skew-adjoint matrices with respect to the bilinear form corresponding to
the matrix `J`. -/
def skew_adjoint_matrices_submodule : submodule R (matrix n n R) :=
  pair_self_adjoint_matrices_submodule (-J) J

@[simp] lemma mem_skew_adjoint_matrices_submodule :
  A ∈ skew_adjoint_matrices_submodule J ↔ J.is_skew_adjoint A :=
begin
  erw mem_pair_self_adjoint_matrices_submodule,
  simp [matrix.is_skew_adjoint, matrix.is_adjoint_pair],
end

end matrix_adjoints

namespace bilin_form

section nondegenerate

variables {R M : Type*} [comm_ring R] [add_comm_group M] [module R M]
variables {K V : Type*} [field K] [add_comm_group V] [vector_space K V]

/-- A bilinear form is nondegenerate if it has a trivial kernel:
the only `x` such that `∀ y, B x y = 0` is `x = 0`. -/
def nondegenerate (B : bilin_form R M) : Prop :=
B.to_linear_map.ker = ⊥

variables {B : bilin_form R M}

lemma nondegenerate_iff_ker_eq_bot : nondegenerate B ↔ B.to_linear_map.ker = ⊥ :=
iff.rfl

lemma nondegenerate_iff_eq_zero : nondegenerate B ↔ ∀ x, (∀ y, B x y = 0) → x = 0 :=
by { simp_rw [nondegenerate_iff_ker_eq_bot, linear_map.ker_eq_bot', linear_map.ext_iff], refl }

lemma nondegenerate_iff_inj' : nondegenerate B ↔ function.injective B.to_linear_map :=
by { rw [nondegenerate_iff_ker_eq_bot, linear_map.ker_eq_bot] }

lemma nondegenerate_iff_inj : nondegenerate B ↔ function.injective B :=
by { rw [nondegenerate_iff_inj', injective_to_linear_map] }

/-- In a finite-dimensional vector space `V`, `B : bilin_form K V` is nondegenerate
iff the map to the dual space `λ x, (B x : V →ₗ K)` is a bijection. -/
lemma nondegenerate_iff_bij [finite_dimensional K V] {B : bilin_form K V} :
  nondegenerate B ↔ function.bijective B.to_linear_map :=
begin
  refine nondegenerate_iff_inj'.trans (iff.symm _),
  rw [function.bijective, and_iff_left_iff_imp],
  exact (linear_map.injective_iff_surjective_of_findim_eq_findim (module.dual.findim_dual_eq).symm).mp
end

variables [finite_dimensional K V] {B' : bilin_form K V} (hB' : nondegenerate B')

/-- If `B` is a nondegenerate bilinear form on a finite-dimensional vector space,
evaluation in the first argument is a linear equivalence. -/
noncomputable def to_linear_equiv : V ≃ₗ[K] module.dual K V :=
{ ..B'.to_linear_map, ..equiv.of_bijective _ (nondegenerate_iff_bij.mp hB') }

@[simp] lemma to_linear_equiv_apply (x : V) : to_linear_equiv hB' x = B'.to_linear_map x := rfl

@[simp] lemma apply_to_linear_equiv_symm (f : module.dual K V) (x : V) :
  B' ((to_linear_equiv hB').symm f) x = f x :=
show (to_linear_equiv hB').symm.trans (to_linear_equiv hB') f x = linear_equiv.refl K _ f x,
by rw linear_equiv.symm_trans

variables {ι : Type*} [fintype ι] [decidable_eq ι] {b : ι → V} (hb : is_basis K b)

/-- A basis of `V` such that `B (ortho_basis hB' hb i) (b j) = if i = j then 1 else 0`. -/
noncomputable def ortho_basis [decidable_eq ι] : ι → V :=
λ i, (to_linear_equiv hB').symm (hb.dual_basis i)

lemma ortho_basis_is_basis : is_basis K (ortho_basis hB' hb) :=
(to_linear_equiv hB').symm.is_basis (hb.dual_basis_is_basis)

lemma apply_ortho_basis (i j : ι) : B' (ortho_basis hB' hb i) (b j) = if i = j then 1 else 0 :=
by rw [ortho_basis, apply_to_linear_equiv_symm, is_basis.dual_basis, is_basis.to_dual_apply]

end nondegenerate

end bilin_form<|MERGE_RESOLUTION|>--- conflicted
+++ resolved
@@ -377,19 +377,11 @@
 by { ext, refl }
 
 open bilin_form
-<<<<<<< HEAD
 lemma bilin_form.to_matrix'_comp (B : bilin_form R (n → R)) (l r : (o → R) →ₗ[R] (n → R)) :
-  (B.comp l r).to_matrix' = l.to_matrixᵀ ⬝ B.to_matrix' ⬝ r.to_matrix :=
+  (B.comp l r).to_matrix' = l.to_matrix'ᵀ ⬝ B.to_matrix' ⬝ r.to_matrix' :=
 begin
   ext i j,
-  simp only [to_matrix'_apply, comp_apply, mul_apply, sum_mul],
-=======
-lemma bilin_form.to_matrix_comp (B : bilin_form R (n → R)) (l r : (o → R) →ₗ[R] (n → R)) :
-  (B.comp l r).to_matrix = l.to_matrix'ᵀ ⬝ B.to_matrix ⬝ r.to_matrix' :=
-begin
-  ext i j,
-  simp only [to_matrix_apply, transpose_apply, comp_apply, mul_apply, sum_mul],
->>>>>>> e9b43b6a
+  simp only [to_matrix'_apply, transpose_apply, comp_apply, mul_apply, sum_mul],
   have sum_smul_eq : Π (f : (o → R) →ₗ[R] (n → R)) (i : o),
     f (λ n, ite (n = i) 1 0) = ∑ k, linear_map.to_matrix' f k i • λ n, ite (n = k) (1 : R) 0,
   { intros f i,
@@ -401,47 +393,25 @@
   simp_rw [sum_smul_eq, map_sum_right, map_sum_left, smul_right, smul_left, mul_comm]
 end
 
-<<<<<<< HEAD
 lemma bilin_form.to_matrix'_comp_left (B : bilin_form R (n → R)) (f : (n → R) →ₗ[R] (n → R)) :
-  (B.comp_left f).to_matrix' = f.to_matrixᵀ ⬝ B.to_matrix' :=
+  (B.comp_left f).to_matrix' = f.to_matrix'ᵀ ⬝ B.to_matrix' :=
 by simp [comp_left, bilin_form.to_matrix'_comp]
 
 lemma bilin_form.to_matrix'_comp_right (B : bilin_form R (n → R)) (f : (n → R) →ₗ[R] (n → R)) :
-  (B.comp_right f).to_matrix' = B.to_matrix' ⬝ f.to_matrix :=
+  (B.comp_right f).to_matrix' = B.to_matrix' ⬝ f.to_matrix' :=
 by simp [comp_right, bilin_form.to_matrix'_comp]
 
 lemma bilin_form.mul_to_matrix'_mul (B : bilin_form R (n → R)) (M : matrix o n R) (N : matrix n o R) :
-  M ⬝ B.to_matrix' ⬝ N = (B.comp (Mᵀ.to_lin) (N.to_lin)).to_matrix' :=
-by { ext, simp [B.to_matrix'_comp (Mᵀ.to_lin) (N.to_lin), to_lin_to_matrix] }
-
-lemma bilin_form.mul_to_matrix (B : bilin_form R (n → R)) (M : matrix n n R) :
-  M ⬝ B.to_matrix' = (B.comp_left (Mᵀ.to_lin)).to_matrix' :=
-by { ext, simp [B.to_matrix'_comp_left (Mᵀ.to_lin), to_lin_to_matrix] }
-
-lemma bilin_form.to_matrix_mul (B : bilin_form R (n → R)) (M : matrix n n R) :
-  B.to_matrix' ⬝ M = (B.comp_right (M.to_lin)).to_matrix' :=
-by { ext, simp [B.to_matrix'_comp_right (M.to_lin), to_lin_to_matrix] }
-=======
-lemma bilin_form.to_matrix_comp_left (B : bilin_form R (n → R)) (f : (n → R) →ₗ[R] (n → R)) :
-  (B.comp_left f).to_matrix = f.to_matrix'ᵀ ⬝ B.to_matrix :=
-by simp [comp_left, bilin_form.to_matrix_comp]
-
-lemma bilin_form.to_matrix_comp_right (B : bilin_form R (n → R)) (f : (n → R) →ₗ[R] (n → R)) :
-  (B.comp_right f).to_matrix = B.to_matrix ⬝ f.to_matrix' :=
-by simp [comp_right, bilin_form.to_matrix_comp]
-
-lemma bilin_form.mul_to_matrix_mul (B : bilin_form R (n → R)) (M : matrix o n R) (N : matrix n o R) :
-  M ⬝ B.to_matrix ⬝ N = (B.comp Mᵀ.to_lin' N.to_lin').to_matrix :=
-by { ext, simp [B.to_matrix_comp Mᵀ.to_lin' N.to_lin', to_lin_to_matrix] }
-
-lemma bilin_form.mul_to_matrix (B : bilin_form R (n → R)) (M : matrix n n R) :
-  M ⬝ B.to_matrix = (B.comp_left Mᵀ.to_lin').to_matrix :=
-by { ext, simp [B.to_matrix_comp_left Mᵀ.to_lin', to_lin_to_matrix] }
-
-lemma bilin_form.to_matrix_mul (B : bilin_form R (n → R)) (M : matrix n n R) :
-  B.to_matrix ⬝ M = (B.comp_right M.to_lin').to_matrix :=
-by { ext, simp [B.to_matrix_comp_right M.to_lin', to_lin_to_matrix] }
->>>>>>> e9b43b6a
+  M ⬝ B.to_matrix' ⬝ N = (B.comp Mᵀ.to_lin' N.to_lin').to_matrix' :=
+by { ext, simp [B.to_matrix'_comp Mᵀ.to_lin' N.to_lin', to_lin'_to_matrix'] }
+
+lemma bilin_form.mul_to_matrix' (B : bilin_form R (n → R)) (M : matrix n n R) :
+  M ⬝ B.to_matrix' = (B.comp_left Mᵀ.to_lin').to_matrix' :=
+by { ext, simp [B.to_matrix'_comp_left Mᵀ.to_lin', to_lin'_to_matrix'] }
+
+lemma bilin_form.to_matrix'_mul (B : bilin_form R (n → R)) (M : matrix n n R) :
+  B.to_matrix' ⬝ M = (B.comp_right M.to_lin').to_matrix' :=
+by { ext, simp [B.to_matrix'_comp_right M.to_lin', to_lin'_to_matrix'] }
 
 @[simp] lemma to_matrix'_to_bilin_form (B : bilin_form R (n → R)) :
   B.to_matrix'.to_bilin_form = B :=
@@ -475,19 +445,12 @@
 
 lemma matrix.to_bilin_form_comp {n o : Type w} [fintype n] [fintype o] [decidable_eq o]
   (M : matrix n n R) (P Q : matrix n o R) :
-<<<<<<< HEAD
-  M.to_bilin_form.comp P.to_lin Q.to_lin = (Pᵀ ⬝ M ⬝ Q).to_bilin_form :=
-by { classical, rw [←to_matrix'_to_bilin_form (Pᵀ ⬝ M ⬝ Q).to_bilin_form,
-       ←to_matrix'_to_bilin_form (M.to_bilin_form.comp P.to_lin Q.to_lin), bilin_form.to_matrix'_comp,
-       to_bilin_form_to_matrix', to_bilin_form_to_matrix', to_lin_to_matrix, to_lin_to_matrix], }
-=======
   M.to_bilin_form.comp P.to_lin' Q.to_lin' = (Pᵀ ⬝ M ⬝ Q).to_bilin_form :=
 by { haveI : decidable_eq n := λ _ _, classical.prop_decidable _,
-  rw [←to_matrix_to_bilin_form (Pᵀ ⬝ M ⬝ Q).to_bilin_form,
-       ←to_matrix_to_bilin_form (M.to_bilin_form.comp P.to_lin' Q.to_lin'),
-       bilin_form.to_matrix_comp, to_bilin_form_to_matrix, to_bilin_form_to_matrix,
+  rw [←to_matrix'_to_bilin_form (Pᵀ ⬝ M ⬝ Q).to_bilin_form,
+       ←to_matrix'_to_bilin_form (M.to_bilin_form.comp P.to_lin' Q.to_lin'),
+       bilin_form.to_matrix'_comp, to_bilin_form_to_matrix', to_bilin_form_to_matrix',
        linear_map.to_matrix'_to_lin', linear_map.to_matrix'_to_lin'] }
->>>>>>> e9b43b6a
 
 end matrix
 
@@ -700,19 +663,12 @@
   matrix.is_adjoint_pair J J₂ A B:=
 begin
   rw bilin_form.is_adjoint_pair_iff_comp_left_eq_comp_right,
-<<<<<<< HEAD
   have h : ∀ (B B' : bilin_form R (n → R)), B = B' ↔ B.to_matrix' = B'.to_matrix' := λ B B', by {
     split; intros h, { rw h, }, { rw [←to_matrix'_to_bilin_form B, h, to_matrix'_to_bilin_form B'], }, },
-  rw [h, J₂.to_bilin_form.to_matrix'_comp_left A.to_lin, J.to_bilin_form.to_matrix'_comp_right B.to_lin,
-      to_lin_to_matrix, to_lin_to_matrix, to_bilin_form_to_matrix', to_bilin_form_to_matrix'],
-=======
-  have h : ∀ (B B' : bilin_form R (n → R)), B = B' ↔ B.to_matrix = B'.to_matrix := λ B B', by {
-    split; intros h, { rw h, }, { rw [←to_matrix_to_bilin_form B, h, to_matrix_to_bilin_form B'], }, },
   rw [h,
-      J₂.to_bilin_form.to_matrix_comp_left A.to_lin', J.to_bilin_form.to_matrix_comp_right B.to_lin',
+      J₂.to_bilin_form.to_matrix'_comp_left A.to_lin', J.to_bilin_form.to_matrix'_comp_right B.to_lin',
       linear_map.to_matrix'_to_lin', linear_map.to_matrix'_to_lin',
-      to_bilin_form_to_matrix, to_bilin_form_to_matrix],
->>>>>>> e9b43b6a
+      to_bilin_form_to_matrix', to_bilin_form_to_matrix'],
   refl,
 end
 
