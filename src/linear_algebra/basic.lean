--- conflicted
+++ resolved
@@ -864,21 +864,12 @@
     have h2 := gt_of_ge_of_gt h1 h,
     exact lt_irrefl I h2, },
   { intro h,
-<<<<<<< HEAD
-  apply lt_iff_le_and_exists.mpr, split,
-  simp only [add_eq_sup, le_sup_left],
-  use a,
-  split, swap, assumption,
-  have : span R {a} ≤ I + span R{a}, exact le_sup_right,
-  exact this (mem_span_singleton_self a), }
-=======
     apply lt_iff_le_and_exists.mpr, split,
     simp only [add_eq_sup, le_sup_left],
     use a,
     split, swap, { assumption, },
     { have : span R {a} ≤ I + span R{a} := le_sup_right,
-      exact this (@mem_span_singleton_self R _ _ _ _ a), },
->>>>>>> 433f591b
+      exact this (mem_span_singleton_self a), } },
 end
 
 lemma mem_supr {ι : Sort w} (p : ι → submodule R M) {m : M} :
