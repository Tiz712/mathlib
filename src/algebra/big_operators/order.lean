/-
Copyright (c) 2017 Johannes Hölzl. All rights reserved.
Released under Apache 2.0 license as described in the file LICENSE.
Authors: Johannes Hölzl
-/

import algebra.big_operators.basic

/-!
# Results about big operators with values in an ordered algebraic structure.

Mostly monotonicity results for the `∑` operation.

-/

universes u v w

open_locale big_operators

variables {α : Type u} {β : Type v} {γ : Type w}

namespace finset
variables {s s₁ s₂ : finset α} {a : α} {f g : α → β}

lemma le_sum_of_subadditive [add_comm_monoid α] [ordered_add_comm_monoid β]
  (f : α → β) (h_zero : f 0 = 0) (h_add : ∀x y, f (x + y) ≤ f x + f y) (s : finset γ) (g : γ → α) :
  f (∑ x in s, g x) ≤ ∑ x in s, f (g x) :=
begin
  refine le_trans (multiset.le_sum_of_subadditive f h_zero h_add _) _,
  rw [multiset.map_map],
  refl
end

lemma abs_sum_le_sum_abs [linear_ordered_field α] {f : β → α} {s : finset β} :
  abs (∑ x in s, f x) ≤ ∑ x in s, abs (f x) :=
le_sum_of_subadditive _ abs_zero abs_add s f

lemma abs_prod [linear_ordered_comm_ring α] {f : β → α} {s : finset β} :
  abs (∏ x in s, f x) = ∏ x in s, abs (f x) :=
(abs_hom.to_monoid_hom : α →* α).map_prod _ _

section ordered_add_comm_monoid
variables [ordered_add_comm_monoid β]

lemma sum_le_sum : (∀x∈s, f x ≤ g x) → (∑ x in s, f x) ≤ (∑ x in s, g x) :=
begin
  classical,
  apply finset.induction_on s,
  exact (λ _, le_refl _),
  assume a s ha ih h,
  have : f a + (∑ x in s, f x) ≤ g a + (∑ x in s, g x),
    from add_le_add (h _ (mem_insert_self _ _)) (ih $ assume x hx, h _ $ mem_insert_of_mem hx),
  by simpa only [sum_insert ha]
end

theorem card_le_mul_card_image_of_maps_to [decidable_eq γ] {f : α → γ} {s : finset α} {t : finset γ}
  (Hf : ∀ a ∈ s, f a ∈ t) (n : ℕ) (hn : ∀ a ∈ t, (s.filter (λ x, f x = a)).card ≤ n) :
  s.card ≤ n * t.card :=
calc s.card = (∑ a in t, (s.filter (λ x, f x = a)).card) : card_eq_sum_card_fiberwise Hf
        ... ≤ (∑ _ in t, n)                              : sum_le_sum hn
        ... = _                                          : by simp [mul_comm]

theorem card_le_mul_card_image [decidable_eq γ] {f : α → γ} (s : finset α)
  (n : ℕ) (hn : ∀ a ∈ s.image f, (s.filter (λ x, f x = a)).card ≤ n) :
  s.card ≤ n * (s.image f).card :=
card_le_mul_card_image_of_maps_to (λ x, mem_image_of_mem _) n hn

theorem mul_card_image_le_card_of_maps_to [decidable_eq γ] {f : α → γ} {s : finset α} {t : finset γ}
  (Hf : ∀ a ∈ s, f a ∈ t) (n : ℕ) (hn : ∀ a ∈ t, n ≤ (s.filter (λ x, f x = a)).card) :
  n * t.card ≤ s.card :=
calc n * t.card = (∑ _ in t, n) : by simp [mul_comm]
            ... ≤ (∑ a in t, (s.filter (λ x, f x = a)).card) : sum_le_sum hn
            ... = s.card : by rw ← card_eq_sum_card_fiberwise Hf

theorem mul_card_image_le_card [decidable_eq γ] {f : α → γ} (s : finset α)
  (n : ℕ) (hn : ∀ a ∈ s.image f, n ≤ (s.filter (λ x, f x = a)).card) :
  n * (s.image f).card ≤ s.card :=
mul_card_image_le_card_of_maps_to (λ x, mem_image_of_mem _) n hn

lemma sum_nonneg (h : ∀x∈s, 0 ≤ f x) : 0 ≤ (∑ x in s, f x) :=
le_trans (by rw [sum_const_zero]) (sum_le_sum h)

lemma sum_nonpos (h : ∀x∈s, f x ≤ 0) : (∑ x in s, f x) ≤ 0 :=
le_trans (sum_le_sum h) (by rw [sum_const_zero])

lemma sum_le_sum_of_subset_of_nonneg
  (h : s₁ ⊆ s₂) (hf : ∀x∈s₂, x ∉ s₁ → 0 ≤ f x) : (∑ x in s₁, f x) ≤ (∑ x in s₂, f x) :=
by classical;
calc (∑ x in s₁, f x) ≤ (∑ x in s₂ \ s₁, f x) + (∑ x in s₁, f x) :
    le_add_of_nonneg_left $ sum_nonneg $ by simpa only [mem_sdiff, and_imp]
  ... = ∑ x in s₂ \ s₁ ∪ s₁, f x : (sum_union sdiff_disjoint).symm
  ... = (∑ x in s₂, f x)         : by rw [sdiff_union_of_subset h]

lemma sum_mono_set_of_nonneg (hf : ∀ x, 0 ≤ f x) : monotone (λ s, ∑ x in s, f x) :=
λ s₁ s₂ hs, sum_le_sum_of_subset_of_nonneg hs $ λ x _ _, hf x

lemma sum_fiberwise_le_sum_of_sum_fiber_nonneg [decidable_eq γ] {s : finset α} {t : finset γ}
  {g : α → γ} {f : α → β} (h : ∀ y ∉ t, (0 : β) ≤ ∑ x in s.filter (λ x, g x = y), f x) :
  (∑ y in t, ∑ x in s.filter (λ x, g x = y), f x) ≤ ∑ x in s, f x :=
calc (∑ y in t, ∑ x in s.filter (λ x, g x = y), f x) ≤
  (∑ y in t ∪ s.image g, ∑ x in s.filter (λ x, g x = y), f x) :
  sum_le_sum_of_subset_of_nonneg (subset_union_left _ _) $ λ y hyts, h y
... = ∑ x in s, f x :
  sum_fiberwise_of_maps_to (λ x hx, mem_union.2 $ or.inr $ mem_image_of_mem _ hx) _

lemma sum_le_sum_fiberwise_of_sum_fiber_nonpos [decidable_eq γ] {s : finset α} {t : finset γ}
  {g : α → γ} {f : α → β} (h : ∀ y ∉ t, (∑ x in s.filter (λ x, g x = y), f x) ≤ 0) :
  (∑ x in s, f x) ≤ ∑ y in t, ∑ x in s.filter (λ x, g x = y), f x :=
@sum_fiberwise_le_sum_of_sum_fiber_nonneg α (order_dual β) _ _ _ _ _ _ _ h

lemma sum_eq_zero_iff_of_nonneg : (∀x∈s, 0 ≤ f x) → ((∑ x in s, f x) = 0 ↔ ∀x∈s, f x = 0) :=
begin
  classical,
  apply finset.induction_on s,
  exact λ _, ⟨λ _ _, false.elim, λ _, rfl⟩,
  assume a s ha ih H,
  have : ∀ x ∈ s, 0 ≤ f x, from λ _, H _ ∘ mem_insert_of_mem,
  rw [sum_insert ha, add_eq_zero_iff' (H _ $ mem_insert_self _ _) (sum_nonneg this),
    forall_mem_insert, ih this]
end

lemma sum_eq_zero_iff_of_nonpos : (∀x∈s, f x ≤ 0) → ((∑ x in s, f x) = 0 ↔ ∀x∈s, f x = 0) :=
@sum_eq_zero_iff_of_nonneg _ (order_dual β) _ _ _

lemma single_le_sum (hf : ∀x∈s, 0 ≤ f x) {a} (h : a ∈ s) : f a ≤ (∑ x in s, f x) :=
have ∑ x in {a}, f x ≤ (∑ x in s, f x),
  from sum_le_sum_of_subset_of_nonneg
  (λ x e, (mem_singleton.1 e).symm ▸ h) (λ x h _, hf x h),
by rwa sum_singleton at this

end ordered_add_comm_monoid

section canonically_ordered_add_monoid
variables [canonically_ordered_add_monoid β]

@[simp] lemma sum_eq_zero_iff : ∑ x in s, f x = 0 ↔ ∀ x ∈ s, f x = 0 :=
sum_eq_zero_iff_of_nonneg $ λ x hx, zero_le (f x)

lemma sum_le_sum_of_subset (h : s₁ ⊆ s₂) : (∑ x in s₁, f x) ≤ (∑ x in s₂, f x) :=
sum_le_sum_of_subset_of_nonneg h $ assume x h₁ h₂, zero_le _

lemma sum_mono_set (f : α → β) : monotone (λ s, ∑ x in s, f x) :=
λ s₁ s₂ hs, sum_le_sum_of_subset hs

lemma sum_le_sum_of_ne_zero (h : ∀x∈s₁, f x ≠ 0 → x ∈ s₂) :
  (∑ x in s₁, f x) ≤ (∑ x in s₂, f x) :=
by classical;
calc (∑ x in s₁, f x) = ∑ x in s₁.filter (λx, f x = 0), f x + ∑ x in s₁.filter (λx, f x ≠ 0), f x :
    by rw [←sum_union, filter_union_filter_neg_eq];
       exact disjoint_filter.2 (assume _ _ h n_h, n_h h)
  ... ≤ (∑ x in s₂, f x) : add_le_of_nonpos_of_le'
      (sum_nonpos $ by simp only [mem_filter, and_imp]; exact λ _ _, le_of_eq)
      (sum_le_sum_of_subset $ by simpa only [subset_iff, mem_filter, and_imp])

end canonically_ordered_add_monoid

section ordered_cancel_comm_monoid

variables [ordered_cancel_add_comm_monoid β]

theorem sum_lt_sum (Hle : ∀ i ∈ s, f i ≤ g i) (Hlt : ∃ i ∈ s, f i < g i) :
  (∑ x in s, f x) < (∑ x in s, g x) :=
begin
  classical,
  rcases Hlt with ⟨i, hi, hlt⟩,
  rw [← insert_erase hi, sum_insert (not_mem_erase _ _), sum_insert (not_mem_erase _ _)],
  exact add_lt_add_of_lt_of_le hlt (sum_le_sum $ λ j hj, Hle j  $ mem_of_mem_erase hj)
end

lemma sum_lt_sum_of_nonempty (hs : s.nonempty) (Hlt : ∀ x ∈ s, f x < g x) :
  (∑ x in s, f x) < (∑ x in s, g x) :=
begin
  apply sum_lt_sum,
  { intros i hi, apply le_of_lt (Hlt i hi) },
  cases hs with i hi,
  exact ⟨i, hi, Hlt i hi⟩,
end

lemma sum_lt_sum_of_subset [decidable_eq α]
  (h : s₁ ⊆ s₂) {i : α} (hi : i ∈ s₂ \ s₁) (hpos : 0 < f i) (hnonneg : ∀ j ∈ s₂ \ s₁, 0 ≤ f j) :
  (∑ x in s₁, f x) < (∑ x in s₂, f x) :=
calc (∑ x in s₁, f x) < (∑ x in insert i s₁, f x) :
begin
  simp only [mem_sdiff] at hi,
  rw sum_insert hi.2,
  exact lt_add_of_pos_left (∑ x in s₁, f x) hpos,
end
... ≤ (∑ x in s₂, f x) :
begin
  simp only [mem_sdiff] at hi,
  apply sum_le_sum_of_subset_of_nonneg,
  { simp [finset.insert_subset, h, hi.1] },
  { assume x hx h'x,
    apply hnonneg x,
    simp [mem_insert, not_or_distrib] at h'x,
    rw mem_sdiff,
    simp [hx, h'x] }
end

end ordered_cancel_comm_monoid

section linear_ordered_cancel_comm_monoid

variables [linear_ordered_cancel_add_comm_monoid β]

theorem exists_lt_of_sum_lt (Hlt : (∑ x in s, f x) < ∑ x in s, g x) :
  ∃ i ∈ s, f i < g i :=
begin
  contrapose! Hlt with Hle,
  exact sum_le_sum Hle
end

theorem exists_le_of_sum_le (hs : s.nonempty) (Hle : (∑ x in s, f x) ≤ ∑ x in s, g x) :
  ∃ i ∈ s, f i ≤ g i :=
begin
  contrapose! Hle with Hlt,
  rcases hs with ⟨i, hi⟩,
  exact sum_lt_sum (λ i hi, le_of_lt (Hlt i hi)) ⟨i, hi, Hlt i hi⟩
end

lemma exists_pos_of_sum_zero_of_exists_nonzero (f : α → β)
  (h₁ : ∑ e in s, f e = 0) (h₂ : ∃ x ∈ s, f x ≠ 0) :
  ∃ x ∈ s, 0 < f x :=
begin
  contrapose! h₁,
  obtain ⟨x, m, x_nz⟩ : ∃ x ∈ s, f x ≠ 0 := h₂,
  apply ne_of_lt,
  calc ∑ e in s, f e < ∑ e in s, 0 : sum_lt_sum h₁ ⟨x, m, lt_of_le_of_ne (h₁ x m) x_nz⟩
                 ... = 0           : by rw [finset.sum_const, nsmul_zero],
end

end linear_ordered_cancel_comm_monoid

section linear_ordered_comm_ring
variables [linear_ordered_comm_ring β]
open_locale classical

/- this is also true for a ordered commutative multiplicative monoid -/
lemma prod_nonneg {s : finset α} {f : α → β}
  (h0 : ∀(x ∈ s), 0 ≤ f x) : 0 ≤ (∏ x in s, f x) :=
prod_induction f (λ x, 0 ≤ x) (λ _ _ ha hb, mul_nonneg ha hb) zero_le_one h0


/- this is also true for a ordered commutative multiplicative monoid -/
lemma prod_pos {s : finset α} {f : α → β} (h0 : ∀(x ∈ s), 0 < f x) : 0 < (∏ x in s, f x) :=
prod_induction f (λ x, 0 < x) (λ _ _ ha hb, mul_pos ha hb) zero_lt_one h0

/- this is also true for a ordered commutative multiplicative monoid -/
lemma prod_le_prod {s : finset α} {f g : α → β} (h0 : ∀(x ∈ s), 0 ≤ f x)
  (h1 : ∀(x ∈ s), f x ≤ g x) : (∏ x in s, f x) ≤ (∏ x in s, g x) :=
begin
  induction s using finset.induction with a s has ih h,
  { simp },
  { simp [has], apply mul_le_mul,
      exact h1 a (mem_insert_self a s),
      apply ih (λ x H, h0 _ _) (λ x H, h1 _ _); exact (mem_insert_of_mem H),
      apply prod_nonneg (λ x H, h0 x (mem_insert_of_mem H)),
      apply le_trans (h0 a (mem_insert_self a s)) (h1 a (mem_insert_self a s)) }
end

lemma prod_le_one {s : finset α} {f : α → β} (h0 : ∀(x ∈ s), 0 ≤ f x)
  (h1 : ∀(x ∈ s), f x ≤ 1) : (∏ x in s, f x) ≤ 1 :=
begin
  convert ← prod_le_prod h0 h1,
  exact finset.prod_const_one
end

/-- If `g, h ≤ f` and `g i + h i ≤ f i`, then the product of `f` over `s` is at least the
  sum of the products of `g` and `h`. This is the version for `linear_ordered_comm_ring`. -/
lemma prod_add_prod_le {s : finset α} {i : α} {f g h : α → β}
  (hi : i ∈ s) (h2i : g i + h i ≤ f i) (hgf : ∀ j ∈ s, j ≠ i → g j ≤ f j)
  (hhf : ∀ j ∈ s, j ≠ i → h j ≤ f j) (hg : ∀ i ∈ s, 0 ≤ g i) (hh : ∀ i ∈ s, 0 ≤ h i) :
  ∏ i in s, g i + ∏ i in s, h i ≤ ∏ i in s, f i :=
begin
  simp_rw [← mul_prod_diff_singleton hi],
  refine le_trans _ (mul_le_mul_of_nonneg_right h2i _),
  { rw [right_distrib],
    apply add_le_add; apply mul_le_mul_of_nonneg_left; try { apply prod_le_prod };
    simp only [and_imp, mem_sdiff, mem_singleton]; intros; apply_assumption; assumption },
  { apply prod_nonneg, simp only [and_imp, mem_sdiff, mem_singleton],
    intros j h1j h2j, refine le_trans (hg j h1j) (hgf j h1j h2j) }
end

end linear_ordered_comm_ring

section canonically_ordered_comm_semiring

variables [canonically_ordered_comm_semiring β]

lemma prod_le_prod' {s : finset α} {f g : α → β} (h : ∀ i ∈ s, f i ≤ g i) :
  (∏ x in s, f x) ≤ (∏ x in s, g x) :=
begin
  classical,
  induction s using finset.induction with a s has ih h,
  { simp },
  { rw [finset.prod_insert has, finset.prod_insert has],
    apply canonically_ordered_semiring.mul_le_mul,
    { exact h _ (finset.mem_insert_self a s) },
    { exact ih (λ i hi, h _ (finset.mem_insert_of_mem hi)) } }
end

/-- If `g, h ≤ f` and `g i + h i ≤ f i`, then the product of `f` over `s` is at least the
  sum of the products of `g` and `h`. This is the version for `canonically_ordered_comm_semiring`.
-/
lemma prod_add_prod_le' {s : finset α} {i : α} {f g h : α → β} (hi : i ∈ s) (h2i : g i + h i ≤ f i)
  (hgf : ∀ j ∈ s, j ≠ i → g j ≤ f j) (hhf : ∀ j ∈ s, j ≠ i → h j ≤ f j) :
  ∏ i in s, g i + ∏ i in s, h i ≤ ∏ i in s, f i :=
begin
  classical, simp_rw [← mul_prod_diff_singleton hi],
  refine le_trans _ (canonically_ordered_semiring.mul_le_mul_right' h2i _),
  rw [right_distrib],
  apply add_le_add; apply canonically_ordered_semiring.mul_le_mul_left'; apply prod_le_prod';
  simp only [and_imp, mem_sdiff, mem_singleton]; intros; apply_assumption; assumption
end

end canonically_ordered_comm_semiring

end finset

namespace with_top
open finset

<<<<<<< HEAD
/-- A sum of finite numbers is still finite -/
=======
/-- A product of finite numbers is still finite -/
>>>>>>> d1b2d6eb
lemma prod_lt_top [canonically_ordered_comm_semiring β] [nontrivial β] [decidable_eq β]
  {s : finset α} {f : α → with_top β} :
  (∀a∈s, f a < ⊤) → (∏ x in s, f x) < ⊤ :=
λ h, prod_induction f (λ a, a < ⊤) (λ a b, mul_lt_top) (coe_lt_top 1) h

/-- A sum of finite numbers is still finite -/
lemma sum_lt_top [ordered_add_comm_monoid β] {s : finset α} {f : α → with_top β} :
  (∀a∈s, f a < ⊤) → (∑ x in s, f x) < ⊤ :=
λ h, sum_induction f (λ a, a < ⊤) (by { simp_rw add_lt_top, tauto }) zero_lt_top h

/-- A sum of finite numbers is still finite -/
lemma sum_lt_top_iff [canonically_ordered_add_monoid β] {s : finset α} {f : α → with_top β} :
  (∑ x in s, f x) < ⊤ ↔ (∀a∈s, f a < ⊤) :=
iff.intro (λh a ha, lt_of_le_of_lt (single_le_sum (λa ha, zero_le _) ha) h) sum_lt_top

/-- A sum of numbers is infinite iff one of them is infinite -/
lemma sum_eq_top_iff [canonically_ordered_add_monoid β] {s : finset α} {f : α → with_top β} :
  (∑ x in s, f x) = ⊤ ↔ (∃a∈s, f a = ⊤) :=
begin
  rw ← not_iff_not,
  push_neg,
  simp only [← lt_top_iff_ne_top],
  exact sum_lt_top_iff
end

end with_top<|MERGE_RESOLUTION|>--- conflicted
+++ resolved
@@ -320,11 +320,7 @@
 namespace with_top
 open finset
 
-<<<<<<< HEAD
-/-- A sum of finite numbers is still finite -/
-=======
 /-- A product of finite numbers is still finite -/
->>>>>>> d1b2d6eb
 lemma prod_lt_top [canonically_ordered_comm_semiring β] [nontrivial β] [decidable_eq β]
   {s : finset α} {f : α → with_top β} :
   (∀a∈s, f a < ⊤) → (∏ x in s, f x) < ⊤ :=
