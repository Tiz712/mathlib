--- conflicted
+++ resolved
@@ -367,11 +367,7 @@
   exists_pair_ne := ⟨0, 1, h01⟩,
   .. hf.monoid_with_zero f zero one mul }
 
-<<<<<<< HEAD
-/-- Pushforward a `group_with_zero` class along an surjective function. This is a version of
-=======
 /-- Pushforward a `group_with_zero` class along a surjective function. This is a version of
->>>>>>> fceb7c1a
 `function.surjective.group_with_zero` that uses a specified `/` instead of the default
 `a / b = a * b⁻¹`. -/
 protected def function.surjective.group_with_zero_div [has_zero G₀'] [has_mul G₀'] [has_one G₀']
@@ -711,11 +707,7 @@
   comm_group_with_zero G₀' :=
 { .. hf.group_with_zero h01 f zero one mul inv, .. hf.comm_semigroup f mul }
 
-<<<<<<< HEAD
-/-- Pushforward a `comm_group_with_zero` class along an surjective function. -/
-=======
 /-- Pushforward a `comm_group_with_zero` class along a surjective function. -/
->>>>>>> fceb7c1a
 protected def function.surjective.comm_group_with_zero_div [has_zero G₀'] [has_mul G₀']
   [has_one G₀'] [has_inv G₀'] [has_div G₀'] (h01 : (0:G₀') ≠ 1) (f : G₀ → G₀') (hf : surjective f)
   (zero : f 0 = 0) (one : f 1 = 1) (mul : ∀ x y, f (x * y) = f x * f y) (inv : ∀ x, f x⁻¹ = (f x)⁻¹)
