/- Copyright (c) 2018 Scott Morrison. All rights reserved.
Released under Apache 2.0 license as described in the file LICENSE.
Authors: Scott Morrison

Introduce Mon -- the category of monoids.

Currently only the basic setup.
-/

import category_theory.concrete_category
import category_theory.bundled_hom
import algebra.group.hom

universes u v

open category_theory

/-- The category of monoids and monoid morphisms. -/
@[reducible, to_additive AddMon]
def Mon : Type (u+1) := bundled monoid

namespace Mon

@[to_additive add_monoid]
instance (x : Mon) : monoid x := x.str

<<<<<<< HEAD
@[to_additive]
def of (M : Type u) [monoid M] : Mon := bundled.of M

@[to_additive]
instance bundled_category : bundled_category @monoid_hom :=
⟨@monoid_hom.to_fun, @monoid_hom.ext, @monoid_hom.id, by intros; refl,
 @monoid_hom.comp, by intros; refl⟩
=======
-- TODO a tactic, so we could write `by bundled_hom monoid_hom`?
instance : bundled_hom.{u} monoid :=
{ hom := λ X Y _ _, by exactI X →* Y,
  to_fun := λ X Y _ _ f, by exactI f.to_fun,
  id := λ X _, by exactI monoid_hom.id X,
  comp := λ X Y Z _ _ _ f g, by exactI monoid_hom.comp g f }

/-- Construct a bundled monoid from an unbundled monoid. -/
def of (X : Type u) [monoid X] : Mon := ⟨X⟩

/-- The forgetful functor from monoids to underlying types. -/
abbreviation forget : Mon.{u} ⥤ Type u := bundled_hom.forget

-- We already know that all forgetful functors out of bundled hom categories are faithful:
example : faithful forget := by apply_instance
>>>>>>> 54e7bfdd

end Mon

/-- The category of commutative monoids and monoid morphisms. -/
@[reducible, to_additive AddCommMon]
def CommMon : Type (u+1) := bundled comm_monoid

namespace CommMon

@[to_additive add_comm_monoid]
instance (x : CommMon) : comm_monoid x := x.str

<<<<<<< HEAD
@[to_additive]
def of (X : Type u) [comm_monoid X] : CommMon := bundled.of X

@[to_additive]
instance bundled_category : bundled_category _ :=
Mon.bundled_category.restrict_str @comm_monoid.to_monoid

@[to_additive has_forget_to_AddMon]
instance has_forget_to_Mon : has_forget CommMon.{u} Mon.{u} :=
by apply bundled_category.restrict_str_has_forget
=======
instance : bundled_hom.{u} comm_monoid :=
{ hom := λ X Y _ _, by exactI X →* Y,
  to_fun := λ X Y _ _ f, by exactI f.to_fun,
  id := λ X _, by exactI monoid_hom.id X,
  comp := λ X Y Z _ _ _ f g, by exactI monoid_hom.comp g f }

/-- Construct a bundled commutative monoid from an unbundled commutative monoid. -/
def of (X : Type u) [comm_monoid X] : CommMon := ⟨X⟩

/-- The forgetful functor from commutative monoids to underlying types. -/
abbreviation forget : CommMon.{u} ⥤ Type u := bundled_hom.forget

/-- The forgetful functor from commutative monoids to monoids. -/
def forget_to_Mon : CommMon ⥤ Mon := bundled_hom.forget_to comm_monoid monoid

instance : faithful (forget_to_Mon) := {}
instance : full (forget_to_Mon) :=
{ preimage := λ X Y f, f }
>>>>>>> 54e7bfdd

end CommMon<|MERGE_RESOLUTION|>--- conflicted
+++ resolved
@@ -24,31 +24,13 @@
 @[to_additive add_monoid]
 instance (x : Mon) : monoid x := x.str
 
-<<<<<<< HEAD
 @[to_additive]
 def of (M : Type u) [monoid M] : Mon := bundled.of M
 
 @[to_additive]
-instance bundled_category : bundled_category @monoid_hom :=
+instance bundled_hom : bundled_hom @monoid_hom :=
 ⟨@monoid_hom.to_fun, @monoid_hom.ext, @monoid_hom.id, by intros; refl,
  @monoid_hom.comp, by intros; refl⟩
-=======
--- TODO a tactic, so we could write `by bundled_hom monoid_hom`?
-instance : bundled_hom.{u} monoid :=
-{ hom := λ X Y _ _, by exactI X →* Y,
-  to_fun := λ X Y _ _ f, by exactI f.to_fun,
-  id := λ X _, by exactI monoid_hom.id X,
-  comp := λ X Y Z _ _ _ f g, by exactI monoid_hom.comp g f }
-
-/-- Construct a bundled monoid from an unbundled monoid. -/
-def of (X : Type u) [monoid X] : Mon := ⟨X⟩
-
-/-- The forgetful functor from monoids to underlying types. -/
-abbreviation forget : Mon.{u} ⥤ Type u := bundled_hom.forget
-
--- We already know that all forgetful functors out of bundled hom categories are faithful:
-example : faithful forget := by apply_instance
->>>>>>> 54e7bfdd
 
 end Mon
 
@@ -61,36 +43,15 @@
 @[to_additive add_comm_monoid]
 instance (x : CommMon) : comm_monoid x := x.str
 
-<<<<<<< HEAD
 @[to_additive]
 def of (X : Type u) [comm_monoid X] : CommMon := bundled.of X
 
 @[to_additive]
-instance bundled_category : bundled_category _ :=
-Mon.bundled_category.restrict_str @comm_monoid.to_monoid
+instance bundled_hom : bundled_hom _ :=
+Mon.bundled_hom.restrict_str @comm_monoid.to_monoid
 
 @[to_additive has_forget_to_AddMon]
 instance has_forget_to_Mon : has_forget CommMon.{u} Mon.{u} :=
-by apply bundled_category.restrict_str_has_forget
-=======
-instance : bundled_hom.{u} comm_monoid :=
-{ hom := λ X Y _ _, by exactI X →* Y,
-  to_fun := λ X Y _ _ f, by exactI f.to_fun,
-  id := λ X _, by exactI monoid_hom.id X,
-  comp := λ X Y Z _ _ _ f g, by exactI monoid_hom.comp g f }
-
-/-- Construct a bundled commutative monoid from an unbundled commutative monoid. -/
-def of (X : Type u) [comm_monoid X] : CommMon := ⟨X⟩
-
-/-- The forgetful functor from commutative monoids to underlying types. -/
-abbreviation forget : CommMon.{u} ⥤ Type u := bundled_hom.forget
-
-/-- The forgetful functor from commutative monoids to monoids. -/
-def forget_to_Mon : CommMon ⥤ Mon := bundled_hom.forget_to comm_monoid monoid
-
-instance : faithful (forget_to_Mon) := {}
-instance : full (forget_to_Mon) :=
-{ preimage := λ X Y f, f }
->>>>>>> 54e7bfdd
+by apply bundled_hom.restrict_str_has_forget
 
 end CommMon