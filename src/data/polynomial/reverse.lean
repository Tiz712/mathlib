/-
Copyright (c) 2020 Damiano Testa. All rights reserved.
Released under Apache 2.0 license as described in the file LICENSE.
Authors: Damiano Testa
-/
import data.polynomial.erase_lead
<<<<<<< HEAD
import data.polynomial.degree.trailing_degree
=======
import data.polynomial.degree
>>>>>>> e0ab97d9

/-!
# Reverse of a univariate polynomial

The main definition is `reverse`.  Applying `reverse` to a polynomial `f : polynomial R` produces
the polynomial with a reversed list of coefficients, equivalent to `X^f.nat_degree * f(1/X)`.

The main result is that `reverse (f * g) = reverse (f) * reverse (g)`, provided the leading
coefficients of `f` and `g` do not multiply to zero.
-/

namespace polynomial

open polynomial finsupp finset
open_locale classical

section semiring

variables {R : Type*} [semiring R] {f : polynomial R}

/-- If `i ≤ N`, then `rev_at_fun N i` returns `N - i`, otherwise it returns `i`.
This is the map used by the embedding `rev_at`.
-/
def rev_at_fun (N i : ℕ) : ℕ := ite (i ≤ N) (N-i) i

lemma rev_at_fun_invol {N i : ℕ} : rev_at_fun N (rev_at_fun N i) = i :=
begin
  unfold rev_at_fun,
  split_ifs with h j,
  { exact nat.sub_sub_self h, },
  { exfalso,
    apply j,
    exact nat.sub_le N i, },
  { refl, },
end

lemma rev_at_fun_inj {N : ℕ} : function.injective (rev_at_fun N) :=
λ a b hab, by rw [← @rev_at_fun_invol N a, hab, rev_at_fun_invol]

/-- If `i ≤ N`, then `rev_at N i` returns `N - i`, otherwise it returns `i`.
Essentially, this embedding is only used for `i ≤ N`.
The advantage of `rev_at N i` over `N - i` is that `rev_at` is an involution.
-/
def rev_at (N : ℕ) : function.embedding ℕ ℕ :=
{ to_fun := λ i , (ite (i ≤ N) (N-i) i),
  inj' := rev_at_fun_inj }

/-- We prefer to use the bundled `rev_at` over unbundled `rev_at_fun`. -/
@[simp] lemma rev_at_fun_eq (N i : ℕ) : rev_at_fun N i = rev_at N i := rfl

@[simp] lemma rev_at_invol {N i : ℕ} : (rev_at N) (rev_at N i) = i :=
rev_at_fun_invol

@[simp] lemma rev_at_le {N i : ℕ} (H : i ≤ N) : rev_at N i = N - i :=
if_pos H

lemma rev_at_add {N O n o : ℕ} (hn : n ≤ N) (ho : o ≤ O) :
  rev_at (N + O) (n + o) = rev_at N n + rev_at O o :=
begin
  rcases nat.le.dest hn with ⟨n', rfl⟩,
  rcases nat.le.dest ho with ⟨o', rfl⟩,
  repeat { rw rev_at_le (le_add_right rfl.le), },
  rw [add_assoc, add_left_comm n' o, ← add_assoc, rev_at_le (le_add_right rfl.le)],
  repeat { rw nat.add_sub_cancel_left },
end

/-- `reflect N f` is the polynomial such that `(reflect N f).coeff i = f.coeff (rev_at N i)`.
In other words, the terms with exponent `[0, ..., N]` now have exponent `[N, ..., 0]`.

In practice, `reflect` is only used when `N` is at least as large as the degree of `f`.

Eventually, it will be used with `N` exactly equal to the degree of `f`.  -/
noncomputable def reflect (N : ℕ) (f : polynomial R) : polynomial R :=
finsupp.emb_domain (rev_at N) f

lemma reflect_support (N : ℕ) (f : polynomial R) :
  (reflect N f).support = image (rev_at N) f.support :=
by refine finset.ext (λ (a : ℕ), (by rw [reflect, mem_image, support_emb_domain, mem_map]))

@[simp] lemma coeff_reflect (N : ℕ) (f : polynomial R) (i : ℕ) :
  coeff (reflect N f) i = f.coeff (rev_at N i) :=
calc finsupp.emb_domain (rev_at N) f i
    = finsupp.emb_domain (rev_at N) f (rev_at N (rev_at N i)) : by rw rev_at_invol
... = f.coeff (rev_at N i) : finsupp.emb_domain_apply _ _ _

@[simp] lemma reflect_zero {N : ℕ} : reflect N (0 : polynomial R) = 0 := rfl

@[simp] lemma reflect_eq_zero_iff {N : ℕ} {f : polynomial R} :
  reflect N (f : polynomial R) = 0 ↔ f = 0 :=
by refine ⟨(λ a, by rwa [reflect, emb_domain_eq_zero] at a), by { rintro rfl, refl }⟩

@[simp] lemma reflect_add (f g : polynomial R) (N : ℕ) :
  reflect N (f + g) = reflect N f + reflect N g :=
by { ext1, rw [coeff_add, coeff_reflect, coeff_reflect, coeff_reflect, coeff_add], }

@[simp] lemma reflect_C_mul (f : polynomial R) (r : R) (N : ℕ) :
  reflect N (C r * f) = C r * (reflect N f) :=
by refine ext (λ (n : ℕ), by rw [coeff_reflect, coeff_C_mul, coeff_C_mul, coeff_reflect])

@[simp] lemma reflect_C_mul_X_pow (N n : ℕ) {c : R} :
  reflect N (C c * X ^ n) = C c * X ^ (rev_at N n) :=
begin
  ext,
  rw [reflect_C_mul, coeff_C_mul, coeff_C_mul, coeff_X_pow, coeff_reflect],
  split_ifs,
  { rw [h, rev_at_invol, coeff_X_pow_self], },
  { rw not_mem_support_iff_coeff_zero.mp,
    intro a,
    rw [← one_mul (X ^ n), ← C_1] at a,
    apply h,
    rw [← (mem_support_C_mul_X_pow a), rev_at_invol], },
end

@[simp] lemma reflect_monomial (N n : ℕ) : reflect N ((X : polynomial R) ^ n) = X ^ (rev_at N n) :=
by rw [← one_mul (X ^ n), ← one_mul (X ^ (rev_at N n)), ← C_1, reflect_C_mul_X_pow]

lemma reflect_mul_induction (cf cg : ℕ) :
  ∀ N O : ℕ, ∀ f g : polynomial R,
  f.support.card ≤ cf.succ → g.support.card ≤ cg.succ → f.nat_degree ≤ N → g.nat_degree ≤ O →
  (reflect (N + O) (f * g)) = (reflect N f) * (reflect O g) :=
begin
  induction cf with cf hcf,
  --first induction (left): base case
  { induction cg with cg hcg,
    -- second induction (right): base case
    { intros N O f g Cf Cg Nf Og,
      rw [← C_mul_X_pow_eq_self Cf, ← C_mul_X_pow_eq_self Cg],
      simp only [mul_assoc, X_pow_mul, ← pow_add X, reflect_C_mul, reflect_monomial,
                 add_comm, rev_at_add Nf Og] },
    -- second induction (right): induction step
    { intros N O f g Cf Cg Nf Og,
      by_cases g0 : g = 0,
      { rw [g0, reflect_zero, mul_zero, mul_zero, reflect_zero], },

      rw [← erase_lead_add_C_mul_X_pow g, mul_add, reflect_add, reflect_add, mul_add, hcg, hcg];
        try { assumption },
      { exact le_add_left card_support_C_mul_X_pow_le_one },
      { exact (le_trans (nat_degree_C_mul_X_pow_le g.leading_coeff g.nat_degree) Og) },
      { exact nat.lt_succ_iff.mp (gt_of_ge_of_gt Cg (erase_lead_support_card_lt g0)) },
      { exact le_trans erase_lead_nat_degree_le Og } } },
  --first induction (left): induction step
  { intros N O f g Cf Cg Nf Og,
    by_cases f0 : f = 0,
    { rw [f0, reflect_zero, zero_mul, zero_mul, reflect_zero], },

    rw [← erase_lead_add_C_mul_X_pow f, add_mul, reflect_add, reflect_add, add_mul, hcf, hcf];
       try { assumption },
    { exact le_add_left card_support_C_mul_X_pow_le_one },
    { exact (le_trans (nat_degree_C_mul_X_pow_le f.leading_coeff f.nat_degree) Nf) },
    { exact nat.lt_succ_iff.mp (gt_of_ge_of_gt Cf (erase_lead_support_card_lt f0)) },
    { exact (le_trans erase_lead_nat_degree_le Nf) } },
end

@[simp] theorem reflect_mul
  (f g : polynomial R) {F G : ℕ} (Ff : f.nat_degree ≤ F) (Gg : g.nat_degree ≤ G) :
  reflect (F + G) (f * g) = reflect F f * reflect G g :=
reflect_mul_induction _ _ F G f g f.support.card.le_succ g.support.card.le_succ Ff Gg

/-- The reverse of a polynomial f is the polynomial obtained by "reading f backwards".
Even though this is not the actual definition, reverse f = f (1/X) * X ^ f.nat_degree. -/
noncomputable def reverse (f : polynomial R) : polynomial R := reflect f.nat_degree f

@[simp] lemma reverse_zero : reverse (0 : polynomial R) = 0 := rfl

theorem reverse_mul {f g : polynomial R} (fg : f.leading_coeff * g.leading_coeff ≠ 0) :
  reverse (f * g) = reverse f * reverse g :=
by rw [reverse, reverse, reverse, nat_degree_mul' fg, reflect_mul  f g rfl.le rfl.le]

@[simp] lemma reverse_mul_of_domain {R : Type*} [domain R] (f g : polynomial R) :
  reverse (f * g) = reverse f * reverse g :=
begin
  by_cases f0 : f=0,
  { rw [f0, zero_mul, reverse_zero, zero_mul], },
  by_cases g0 : g=0,
  { rw [g0, mul_zero, reverse_zero, mul_zero], },
  apply reverse_mul,
  apply mul_ne_zero;
  { rwa [← leading_coeff_eq_zero] at *, },
end

lemma reflect_ne_zero_iff {N : ℕ} {f : polynomial R} :
  reflect N (f : polynomial R) ≠ 0 ↔ f ≠ 0 :=
not_congr reflect_eq_zero_iff

@[simp] lemma rev_at_gt {N n : ℕ} (H : N < n) : rev_at N n = n :=
if_neg (not_le.mpr H)

@[simp] lemma reflect_invol (N : ℕ) : reflect N (reflect N f) = f :=
by refine ext (λ (n : ℕ), by rw [coeff_reflect, coeff_reflect, rev_at_invol])

/-- `monotone_rev_at N _` coincides with `rev_at N _` in the range [0,..,N].  I use
`monotone_rev_at` just to show that `rev_at` exchanges `min`s and `max`s.  With an alternative
proof of the exchange property that does not use this definition, it can be removed! -/
def monotone_rev_at (N : ℕ) : ℕ → ℕ := λ i : ℕ , (N-i)

lemma monotone_rev_at_monotone (N : ℕ) : mon (monotone_rev_at N) :=
begin
  intros x y hxy,
  rw [monotone_rev_at, nat.sub_le_iff],
  by_cases xle : x ≤ N,
  { rwa nat.sub_sub_self xle, },
  rw not_le at xle,
  apply le_of_lt,
  convert gt_of_ge_of_gt hxy xle,
  convert nat.sub_zero N,
  exact nat.sub_eq_zero_iff_le.mpr (le_of_lt xle),
end

lemma monotone_rev_at_max'_min' {N : ℕ} {s : finset ℕ} {hs : s.nonempty} :
  max' (image (monotone_rev_at N) s) (nonempty.image hs (monotone_rev_at N)) =
  monotone_rev_at N (min' s hs) :=
monotone_max'_min' hs (monotone_rev_at_monotone N)

@[simp] lemma monotone_rev_at_eq_rev_at_small {N n : ℕ} :
  (n ≤ N) → rev_at N n = monotone_rev_at N n :=
λ H, by convert (@rev_at_le N n H)

lemma rev_at_small_min_max {N : ℕ} {s : finset ℕ} {hs : s.nonempty} (sm : s.max' hs ≤ N) :
  max' (image (rev_at N) s) (nonempty.image hs (rev_at N)) = rev_at N (min' s hs) :=
begin
  rwa [monotone_rev_at_eq_rev_at_small (le_trans (le_max' _ _ (min'_mem s hs)) sm),
    ← monotone_rev_at_max'_min'],
  have im : (image (rev_at N) s) = (image (monotone_rev_at N) s) →
    (image (rev_at N) s).max' (nonempty.image hs (rev_at N)) = (image (monotone_rev_at N) s).max'
    (nonempty.image hs (monotone_rev_at N)) := λ a, (by {congr, exact a}),
  apply im,
  ext1 a,
  repeat { rw mem_image },
  refine ⟨_ , _⟩;
  { rintro ⟨a, ha, rfl⟩ ,
    refine ⟨a, ha, by rw (monotone_rev_at_eq_rev_at_small (le_trans (le_max' _ _ ha) sm)) ⟩, },
end

<<<<<<< HEAD
lemma nat_degree_reflect_eq_nat_trailing_degree {N : ℕ} (f0 : f ≠ 0) (H : f.nat_degree ≤ N) :
  (reflect N f).nat_degree = rev_at N f.nat_trailing_degree :=
begin
  rw nat_degree_eq_support_max' (reflect_ne_zero_iff.mpr f0),
  rw [nat_trailing_degree_eq_support_min' f0],
  simp_rw [reflect, finsupp.support_emb_domain, map_eq_image],
  refine rev_at_small_min_max (by rwa ← nat_degree_eq_support_max' f0),
end

namespace rev

lemma nat_degree_reflect_le {N : ℕ} : (reflect N f).nat_degree ≤ max N f.nat_degree :=
begin
  by_cases f0 : f=0,
  { rw [f0, reflect_zero, nat_degree_zero], exact zero_le (max N 0), },
  by_cases dsm : f.nat_degree ≤ N,
  { rw [nat_degree_reflect_eq_nat_trailing_degree f0 dsm, max_eq_left dsm],
    rw rev_at_le (le_trans nat_trailing_degree_le_nat_degree dsm),
    exact (nat.sub_le N f.nat_trailing_degree), },
  { rw [not_le, lt_iff_le_and_ne] at dsm,
    rw [max_eq_right (dsm.1), nat_degree_eq_support_max', nat_degree_eq_support_max' f0],
    { apply max'_le,
      intros y hy,
      rw [reflect_support, mem_image] at hy,
      rcases hy with ⟨ y , hy , rfl ⟩,
      rw ← nat_degree_eq_support_max',
      by_cases ys : y ≤ N,
      { rw rev_at_le ys, exact (le_trans (nat.sub_le N y) dsm.1), },
      { rw rev_at_gt (not_le.mp ys), exact le_nat_degree_of_mem_supp _ hy, }, },
    { rwa [ne.def, (@reflect_eq_zero_iff R _ N f)], }, },
end

@[simp] lemma reverse_invol (h : f.coeff 0 ≠ 0) : reverse (reverse f) = f :=
begin
  rw [reverse, reverse, nat_degree_reflect_eq_nat_trailing_degree _ rfl.le],
  { rw [rev_at_le nat_trailing_degree_le_nat_degree, nat_trailing_degree_eq_zero h, nat.sub_zero,
      reflect_invol], },
  { intro f0, apply h, rw [f0, coeff_zero], },
end


lemma lead_reflect_eq_trailing (N : ℕ) (H : f.nat_degree ≤ N) :
  leading_coeff (reflect N f) = trailing_coeff f :=
begin
  by_cases f0 : f = 0,
  { rw [f0, reflect_zero, leading_coeff, trailing_coeff, coeff_zero, coeff_zero], },
  rw [leading_coeff, trailing_coeff, nat_trailing_degree_eq_support_min' f0],
  rw nat_degree_eq_support_max' (reflect_ne_zero_iff.mpr f0),
  simp_rw [coeff_reflect, reflect_support],
  rw [rev_at_small_min_max, rev_at_invol],
  convert H,
  rw nat_degree_eq_support_max',
end

lemma trailing_reflect_eq_lead (N : ℕ) (H : f.nat_degree ≤ N) :
  trailing_coeff (reflect N f) = leading_coeff f :=
begin
  conv_rhs { rw ← @reflect_invol R _ f N },
  rw lead_reflect_eq_trailing,
  convert @nat_degree_reflect_le R _ f N,
  rwa max_eq_left,
end

lemma nat_trailing_degree_reflect_eq_nat_degree {N : ℕ} (f0 : f ≠ 0) (H : f.nat_degree ≤ N) :
  (reflect N f).nat_trailing_degree = rev_at N f.nat_degree :=
begin
  conv_rhs { rw ← @reflect_invol R _ f N },
  rw [nat_degree_reflect_eq_nat_trailing_degree (reflect_ne_zero_iff.mpr f0), rev_at_invol],
  apply le_trans nat_degree_reflect_le _,
  rw max_eq_left H,
end

lemma lead_reverse_eq_trailing (f : polynomial R) : leading_coeff (reverse f) = trailing_coeff f :=
lead_reflect_eq_trailing _ rfl.le

lemma trailing_reverse_eq_lead (f : polynomial R) : trailing_coeff (reverse f) = leading_coeff f :=
trailing_reflect_eq_lead _ rfl.le

end rev

end semiring

section integral_domain

open rev

variables {R : Type*} [integral_domain R] {p q : polynomial R}

@[simp] lemma trailing_coeff_mul (p q : polynomial R)  : trailing_coeff (p * q) =
  trailing_coeff p * trailing_coeff q :=
begin
  by_cases p0 : p = 0,
  { rw [p0, zero_mul], convert (zero_mul q.trailing_coeff).symm, },
  by_cases q0 : q = 0,
  { rw [q0, mul_zero], convert (mul_zero p.trailing_coeff).symm, },
  rw [← @reflect_invol R _ (p * q) (p.nat_degree + q.nat_degree), trailing_reflect_eq_lead],
  { rw [reflect_mul p q rfl.le rfl.le, leading_coeff_mul],
    rw [← trailing_reflect_eq_lead p.nat_degree, reflect_invol],
    { rw [← trailing_reflect_eq_lead q.nat_degree, reflect_invol],
      convert @nat_degree_reflect_le R _ q q.nat_degree,
      rw max_eq_left rfl.le, },
    { convert @nat_degree_reflect_le R _ p p.nat_degree,
      exact (max_eq_left rfl.le).symm, }, },
  { convert nat_degree_reflect_le,
    exact (max_eq_left nat_degree_mul_le).symm, },
end

/-- `polynomial.trailing_coeff` bundled as a `monoid_hom` when `R` is an `integral_domain`, and thus
  `trailing_coeff` is multiplicative -/
noncomputable def trailing_coeff_hom : polynomial R →* R :=
{ to_fun := trailing_coeff,
  map_one' := trailing_coeff_one,
  map_mul' := trailing_coeff_mul }

@[simp] lemma trailing_coeff_hom_apply (p : polynomial R) :
  trailing_coeff_hom p = trailing_coeff p := rfl

@[simp] lemma trailing_coeff_pow (p : polynomial R) (n : ℕ) :
  trailing_coeff (p ^ n) = trailing_coeff p ^ n :=
trailing_coeff_hom.map_pow p n

end integral_domain

=======
>>>>>>> e0ab97d9
end polynomial<|MERGE_RESOLUTION|>--- conflicted
+++ resolved
@@ -4,11 +4,9 @@
 Authors: Damiano Testa
 -/
 import data.polynomial.erase_lead
-<<<<<<< HEAD
+import data.polynomial.degree
 import data.polynomial.degree.trailing_degree
-=======
-import data.polynomial.degree
->>>>>>> e0ab97d9
+import data.polynomial.to_finset
 
 /-!
 # Reverse of a univariate polynomial
@@ -242,7 +240,6 @@
     refine ⟨a, ha, by rw (monotone_rev_at_eq_rev_at_small (le_trans (le_max' _ _ ha) sm)) ⟩, },
 end
 
-<<<<<<< HEAD
 lemma nat_degree_reflect_eq_nat_trailing_degree {N : ℕ} (f0 : f ≠ 0) (H : f.nat_degree ≤ N) :
   (reflect N f).nat_degree = rev_at N f.nat_trailing_degree :=
 begin
@@ -366,6 +363,4 @@
 
 end integral_domain
 
-=======
->>>>>>> e0ab97d9
 end polynomial