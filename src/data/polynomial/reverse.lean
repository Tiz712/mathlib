/-
Copyright (c) 2020 Damiano Testa. All rights reserved.
Released under Apache 2.0 license as described in the file LICENSE.
Authors: Damiano Testa
-/

import data.polynomial.degree.basic
import data.polynomial.erase_lead
import data.polynomial.degree.trailing_degree

/-!
# Reverse of a univariate polynomial

<<<<<<< HEAD
The main definition is `reverse`.  Applying `reverse` to a polynomial `f` produces the
polynomial `X ^ f.nat_degree * f(1/X)`.
=======
The main definition is `reverse`.  Applying `reverse` to a polynomial `f : polynomial R` produces the
polynomial with a reversed list of coefficients, equivalent to `X^f.nat_degree * f(1/X)`.
>>>>>>> 3a6cd301

The main result is that `reverse (f * g) = reverse (f) * reverse (g)`, provided the leading
coefficients of `f` and `g` do not multiply to zero.
-/

namespace polynomial

open polynomial finsupp finset

variables {R : Type*} [semiring R] {f : polynomial R}

namespace rev
<<<<<<< HEAD
/-- rev_at is a function of two natural variables (N,i).  If i ≤ N, then rev_at N i returns N-i,
otherwise it returns i.  Essentially, this function is only used for i ≤ N. -/
=======
/-- If `i ≤ N`, then `rev_at N i` returns `N - i`, otherwise it returns `i`.

Essentially, this function is only used for `i ≤ N`.
The advantage of `rev_at N i` over `N - i` is that `rev_at` is an involution.
-/
>>>>>>> 3a6cd301
def rev_at (N i : ℕ) : ℕ := ite (i ≤ N) (N-i) i

@[simp] lemma rev_at_invol {N i : ℕ} : rev_at N (rev_at N i) = i :=
begin
  unfold rev_at,
  split_ifs with h j,
  { exact nat.sub_sub_self h, },
  { exfalso,
    apply j,
    exact nat.sub_le N i, },
  { refl, },
end

<<<<<<< HEAD
@[simp] lemma rev_at_le {N i : ℕ} (H : i ≤ N) : rev_at N i = N - i :=
if_pos H

/-- `reflect N f` is the polynomial such that `(reflect N f).coeff i = f.coeff (rev_at N i)`.
In other words, the terms with exponent `[0, ..., N]` now have exponent `[N, ..., 0]`.
=======
@[simp] lemma rev_at_of_le {N n : ℕ} (H : n ≤ N) : rev_at N n = N - n :=
if_pos H

/-- `reflect N f` is the polynomial such that `(reflect N f).coeff i = f.coeff (rev_at N i)`.
In other words, the terms with exponent `[0, ..., N]` now have exponent `[N, ..., 0]`.

>>>>>>> 3a6cd301
 In practice, `reflect` is only used when `N` is at least as large as the degree of `f`.
 Eventually, it will be used with `N` exactly equal to the degree of `f`.  -/
def reflect : ℕ → polynomial R → polynomial R :=
  λ N : ℕ, λ f : polynomial R, ⟨ image (rev_at N)  (f.support), λ i : ℕ, f.coeff (rev_at N i),
  begin
    intro,
    rw mem_image,
    split,
    { intro h,
      rcases h with ⟨ a, ha, rfl⟩,
      rwa [rev_at_invol, ← mem_support_iff_coeff_ne_zero], },
    { intro,
      use (rev_at N a),
      rwa [rev_at_invol, eq_self_iff_true, and_true, mem_support_iff_coeff_ne_zero], },
  end ⟩

@[simp] lemma reflect_zero {n : ℕ} : reflect n (0 : polynomial R) = 0 := rfl

@[simp] lemma reflect_eq_zero_iff {N : ℕ} {f : polynomial R} :
  reflect N (f : polynomial R) = 0 ↔ f = 0 :=
begin
  split,
  { intros a,
    injection a with f0 f1,
    rwa [image_eq_empty, support_eq_empty] at f0, },
  { intro a,
    rw [a, reflect_zero], },
end

<<<<<<< HEAD
@[simp] lemma reflect_add (f g : polynomial R) (N : ℕ) :
  reflect N (f + g) = reflect N f + reflect N g :=
=======
@[simp] lemma reflect_add (f g : polynomial R) (n : ℕ) :
 reflect n (f + g) = reflect n f + reflect n g :=
>>>>>>> 3a6cd301
begin
  ext1,
  refl,
end

@[simp] lemma reflect_C_mul (f : polynomial R) (r : R) (N : ℕ) :
  reflect N (C r * f) = C r * (reflect N f) :=
begin
  ext1,
  rw [reflect, coeff_mk, coeff_C_mul, coeff_C_mul, coeff_mk],
end

@[simp] lemma reflect_C_mul_X_pow (N n : ℕ) {c : R} :
  reflect N (C c * X ^ n) = C c * X ^ (rev_at N n) :=
begin
  ext,
  rw [reflect_C_mul, coeff_C_mul, coeff_C_mul, coeff_X_pow, reflect, coeff_mk],
  split_ifs,
  { rw [h, rev_at_invol, coeff_X_pow_self], },
  { rw [not_mem_support_iff_coeff_zero.mp],
    intro a,
    rw [← one_mul (X ^ n), ← C_1] at a,
    apply h,
    rw [← (mem_support_C_mul_X_pow a), rev_at_invol], },
end

@[simp] lemma reflect_monomial (N n : ℕ) : reflect N ((X : polynomial R) ^ n) = X ^ (rev_at N n) :=
by rw [← one_mul (X ^ n), ← one_mul (X ^ (rev_at N n)), ← C_1, reflect_C_mul_X_pow]

/-- The reverse of a polynomial f is the polynomial obtained by "reading f backwards".
Even though this is not the actual definition, reverse f = f (1/X) * X ^ f.nat_degree. -/
def reverse (f : polynomial R) : polynomial R := reflect f.nat_degree f

@[simp] lemma reverse_zero : reverse (0 : polynomial R) = 0 := rfl

lemma pol_ind_Rhom_prod_on_card (cf cg : ℕ) {rp : ℕ → polynomial R → polynomial R}
 (rp_add  : ∀ f g : polynomial R, ∀ F : ℕ,
  rp F (f + g) = rp F f + rp F g)
 (rp_smul : ∀ f : polynomial R, ∀ r : R, ∀ F : ℕ,
  rp F ((C r) * f) = C r * rp F f)
 (rp_mon : ∀ N n : ℕ, n ≤ N →
  rp N (X ^ n) = X ^ (N-n)) :
 ∀ N O : ℕ, ∀ f g : polynomial R,
 f.support.card ≤ cf.succ → g.support.card ≤ cg.succ → f.nat_degree ≤ N → g.nat_degree ≤ O →
 (rp (N + O) (f * g)) = (rp N f) * (rp O g) :=
begin
  have rp_zero : ∀ T : ℕ, rp T (0 : polynomial R) = 0,
  { intro,
    rw [← zero_mul (1 : polynomial R), ← C_0, rp_smul, C_0, zero_mul, zero_mul], },
  induction cf with cf hcf,
  --first induction: base case
  { induction cg with cg hcg,
    -- second induction: base case
    { intros N O f g Cf Cg Nf Og,
      rw [C_mul_X_pow_of_card_support_le_one Cf, C_mul_X_pow_of_card_support_le_one Cg],
      rw [mul_assoc, X_pow_mul, mul_assoc, ← pow_add X],
      repeat {rw rp_smul},
      rw [rp_mon _ _ Nf, rp_mon _ _ Og, rp_mon],
      { rw [mul_assoc, X_pow_mul, mul_assoc, ← pow_add X],
        congr,
        rcases (nat.le.dest Og) with ⟨ G, rfl ⟩,
        rcases (nat.le.dest Nf) with ⟨ F, rfl ⟩,
        repeat {rw nat.add_sub_cancel_left},
        rw [add_comm _ F, add_comm G F, add_assoc, nat.add_sub_assoc, ← add_assoc],
        rw [add_comm f.nat_degree _, add_comm (_ + f.nat_degree) G, nat.add_sub_cancel],
        rw add_comm,
        exact add_le_add_left Og f.nat_degree, },
      { rw add_comm N O,
        exact add_le_add Og Nf, }, },
    -- second induction: induction step
    { intros N O f g Cf Cg Nf Og,
      by_cases g0 : g = 0,
      { rw [g0, mul_zero, rp_zero, rp_zero, mul_zero], },
      { rw [← erase_lead_add_C_mul_X_pow g, mul_add, rp_add, rp_add, mul_add],
        rw hcg N O f _ Cf _ Nf (le_trans erase_lead_nat_degree_le Og),
        rw hcg N O f _ Cf (le_add_left card_support_C_mul_X_pow_le_one) Nf _,
        { exact (le_trans (nat_degree_C_mul_X_pow_le g.leading_coeff g.nat_degree) Og), },
        { exact nat.lt_succ_iff.mp (gt_of_ge_of_gt Cg (erase_lead_support_card_lt g0)), }, }, }, },
  --first induction: induction step
  { intros N O f g Cf Cg Nf Og,
    by_cases f0 : f=0,
    { rw [f0, zero_mul, rp_zero, rp_zero, zero_mul], },
    { rw [← erase_lead_add_C_mul_X_pow f, add_mul, rp_add, rp_add, add_mul],
      rw hcf N O _ g _ Cg (le_trans erase_lead_nat_degree_le Nf) Og,
      rw hcf N O _ g (le_add_left card_support_C_mul_X_pow_le_one) Cg _ Og,
      { exact (le_trans (nat_degree_C_mul_X_pow_le f.leading_coeff f.nat_degree) Nf), },
      { exact nat.lt_succ_iff.mp (gt_of_ge_of_gt Cf (erase_lead_support_card_lt f0)), }, }, },
end

lemma pol_ind_Rhom_prod {rp : ℕ → polynomial R → polynomial R}
 (rp_add  : ∀ f g : polynomial R, ∀ F : ℕ,
  rp F (f + g) = rp F f + rp F g)
 (rp_smul : ∀ f : polynomial R, ∀ r : R, ∀ F : ℕ,
  rp F ((C r) * f) = C r * rp F f)
 (rp_mon : ∀ N n : ℕ, n ≤ N →
  rp N (X ^ n) = X ^ (N-n)) :
 ∀ N O : ℕ, ∀ f g : polynomial R,
 f.nat_degree ≤ N → g.nat_degree ≤ O →
 (rp (N + O) (f * g)) = (rp N f) * (rp O g) :=
begin
  intros _ _ f g,
  apply pol_ind_Rhom_prod_on_card f.support.card g.support.card rp_add rp_smul rp_mon,
  { exact (f.support).card.le_succ, },
  { exact (g.support).card.le_succ, },
end

@[simp] theorem reflect_mul
 {f g : polynomial R} {F G : ℕ} (Ff : f.nat_degree ≤ F) (Gg : g.nat_degree ≤ G) :
 reflect (F + G) (f * g) = reflect F f * reflect G g :=
begin
  apply pol_ind_Rhom_prod reflect_add reflect_C_mul _ F G f g Ff Gg,
  { intros N n Nn,
    rw [reflect_monomial, rev_at_le Nn], },
end

theorem reverse_mul {f g : polynomial R} (fg : f.leading_coeff * g.leading_coeff ≠ 0) :
 reverse (f * g) = reverse f * reverse g :=
begin
  unfold reverse,
  rw [nat_degree_mul' fg, reflect_mul (le_refl _) (le_refl _)],
end

@[simp] lemma reverse_mul_of_domain {R : Type*} [domain R] (f g : polynomial R) :
  reverse (f * g) = reverse f * reverse g :=
begin
  by_cases f0 : f=0,
  { rw [f0, zero_mul, reverse_zero, zero_mul], },
  { by_cases g0 : g=0,
    { rw [g0, mul_zero, reverse_zero, mul_zero], },
    { apply reverse_mul,
      apply mul_ne_zero;
      { rwa [← leading_coeff_eq_zero] at * }, }, },
end


end rev
end polynomial<|MERGE_RESOLUTION|>--- conflicted
+++ resolved
@@ -11,13 +11,8 @@
 /-!
 # Reverse of a univariate polynomial
 
-<<<<<<< HEAD
-The main definition is `reverse`.  Applying `reverse` to a polynomial `f` produces the
-polynomial `X ^ f.nat_degree * f(1/X)`.
-=======
 The main definition is `reverse`.  Applying `reverse` to a polynomial `f : polynomial R` produces the
 polynomial with a reversed list of coefficients, equivalent to `X^f.nat_degree * f(1/X)`.
->>>>>>> 3a6cd301
 
 The main result is that `reverse (f * g) = reverse (f) * reverse (g)`, provided the leading
 coefficients of `f` and `g` do not multiply to zero.
@@ -30,16 +25,11 @@
 variables {R : Type*} [semiring R] {f : polynomial R}
 
 namespace rev
-<<<<<<< HEAD
-/-- rev_at is a function of two natural variables (N,i).  If i ≤ N, then rev_at N i returns N-i,
-otherwise it returns i.  Essentially, this function is only used for i ≤ N. -/
-=======
 /-- If `i ≤ N`, then `rev_at N i` returns `N - i`, otherwise it returns `i`.
 
 Essentially, this function is only used for `i ≤ N`.
 The advantage of `rev_at N i` over `N - i` is that `rev_at` is an involution.
 -/
->>>>>>> 3a6cd301
 def rev_at (N i : ℕ) : ℕ := ite (i ≤ N) (N-i) i
 
 @[simp] lemma rev_at_invol {N i : ℕ} : rev_at N (rev_at N i) = i :=
@@ -53,20 +43,11 @@
   { refl, },
 end
 
-<<<<<<< HEAD
 @[simp] lemma rev_at_le {N i : ℕ} (H : i ≤ N) : rev_at N i = N - i :=
 if_pos H
 
 /-- `reflect N f` is the polynomial such that `(reflect N f).coeff i = f.coeff (rev_at N i)`.
 In other words, the terms with exponent `[0, ..., N]` now have exponent `[N, ..., 0]`.
-=======
-@[simp] lemma rev_at_of_le {N n : ℕ} (H : n ≤ N) : rev_at N n = N - n :=
-if_pos H
-
-/-- `reflect N f` is the polynomial such that `(reflect N f).coeff i = f.coeff (rev_at N i)`.
-In other words, the terms with exponent `[0, ..., N]` now have exponent `[N, ..., 0]`.
-
->>>>>>> 3a6cd301
  In practice, `reflect` is only used when `N` is at least as large as the degree of `f`.
  Eventually, it will be used with `N` exactly equal to the degree of `f`.  -/
 def reflect : ℕ → polynomial R → polynomial R :=
@@ -96,13 +77,8 @@
     rw [a, reflect_zero], },
 end
 
-<<<<<<< HEAD
 @[simp] lemma reflect_add (f g : polynomial R) (N : ℕ) :
   reflect N (f + g) = reflect N f + reflect N g :=
-=======
-@[simp] lemma reflect_add (f g : polynomial R) (n : ℕ) :
- reflect n (f + g) = reflect n f + reflect n g :=
->>>>>>> 3a6cd301
 begin
   ext1,
   refl,
