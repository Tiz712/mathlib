/-
Copyright (c) 2020 Yury Kudryashov. All rights reserved.
Released under Apache 2.0 license as described in the file LICENSE.
Authors: Yury Kudryashov
-/
import order.conditionally_complete_lattice
import algebra.big_operators.basic
import algebra.group.prod
import algebra.group.pi
import algebra.module.pi

/-!
# Support of a function

In this file we define `function.support f = {x | f x ≠ 0}` and prove its basic properties.
-/

universes u v w x y

open set
open_locale big_operators
namespace function

variables {α : Type u} {β : Type v} {ι : Sort w} {A : Type x} {B : Type y}

/-- `support` of a function is the set of points `x` such that `f x ≠ 0`. -/
def support [has_zero A] (f : α → A) : set α := {x | f x ≠ 0}

lemma nmem_support [has_zero A] {f : α → A} {x : α} :
  x ∉ support f ↔ f x = 0 :=
not_not

<<<<<<< HEAD
lemma compl_support [has_zero A] {f : α → A} : (support f)ᶜ = {x | f x = 0} :=
ext $ λ x, nmem_support

=======
@[simp]
>>>>>>> ac0a7fca
lemma mem_support [has_zero A] {f : α → A} {x : α} :
  x ∈ support f ↔ f x ≠ 0 :=
iff.rfl

lemma support_subset_iff [has_zero A] {f : α → A} {s : set α} :
  support f ⊆ s ↔ ∀ x, f x ≠ 0 → x ∈ s :=
iff.rfl

lemma support_subset_iff' [has_zero A] {f : α → A} {s : set α} :
  support f ⊆ s ↔ ∀ x ∉ s, f x = 0 :=
forall_congr $ λ x, by classical; exact not_imp_comm

@[simp] lemma support_eq_empty_iff [has_zero A] {f : α → A} :
  support f = ∅ ↔ f = 0 :=
by { simp_rw [← subset_empty_iff, support_subset_iff', funext_iff], simp }

@[simp] lemma support_zero' [has_zero A] : support (0 : α → A) = ∅ :=
support_eq_empty_iff.2 rfl

@[simp] lemma support_zero [has_zero A] : support (λ x : α, (0 : A)) = ∅ :=
support_zero'

lemma support_binop_subset [has_zero A] (op : A → A → A) (op0 : op 0 0 = 0) (f g : α → A) :
  support (λ x, op (f x) (g x)) ⊆ support f ∪ support g :=
λ x hx, classical.by_cases
  (λ hf : f x = 0, or.inr $ λ hg, hx $ by simp only [hf, hg, op0])
  or.inl

lemma support_add [add_monoid A] (f g : α → A) :
  support (λ x, f x + g x) ⊆ support f ∪ support g :=
support_binop_subset (+) (zero_add _) f g

@[simp] lemma support_neg [add_group A] (f : α → A) :
  support (λ x, -f x) = support f :=
set.ext $ λ x, not_congr neg_eq_zero

lemma support_sub [add_group A] (f g : α → A) :
  support (λ x, f x - g x) ⊆ support f ∪ support g :=
support_binop_subset (has_sub.sub) (sub_self _) f g

@[simp] lemma support_mul [mul_zero_class A] [no_zero_divisors A] (f g : α → A) :
  support (λ x, f x * g x) = support f ∩ support g :=
set.ext $ λ x, by simp only [support, ne.def, mul_eq_zero, mem_set_of_eq,
  mem_inter_iff, not_or_distrib]

lemma support_smul_subset [add_monoid A] [monoid B] [distrib_mul_action B A]
  (b : B) (f : α → A) :
  support (b • f) ⊆ support f :=
begin
  simp_rw [support_subset_iff, mem_support],
  refine λ x hbf hf, hbf _,
  rw [pi.smul_apply, hf, smul_zero],
end

@[simp] lemma support_inv [division_ring A] (f : α → A) :
  support (λ x, (f x)⁻¹) = support f :=
set.ext $ λ x, not_congr inv_eq_zero

@[simp] lemma support_div [division_ring A] (f g : α → A) :
  support (λ x, f x / g x) = support f ∩ support g :=
by simp [div_eq_mul_inv]

lemma support_sup [has_zero A] [semilattice_sup A] (f g : α → A) :
  support (λ x, (f x) ⊔ (g x)) ⊆ support f ∪ support g :=
support_binop_subset (⊔) sup_idem f g

lemma support_inf [has_zero A] [semilattice_inf A] (f g : α → A) :
  support (λ x, (f x) ⊓ (g x)) ⊆ support f ∪ support g :=
support_binop_subset (⊓) inf_idem f g

lemma support_max [has_zero A] [linear_order A] (f g : α → A) :
  support (λ x, max (f x) (g x)) ⊆ support f ∪ support g :=
support_sup f g

lemma support_min [has_zero A] [linear_order A] (f g : α → A) :
  support (λ x, min (f x) (g x)) ⊆ support f ∪ support g :=
support_inf f g

lemma support_supr [has_zero A] [conditionally_complete_lattice A] [nonempty ι] (f : ι → α → A) :
  support (λ x, ⨆ i, f i x) ⊆ ⋃ i, support (f i) :=
begin
  intros x hx,
  classical,
  contrapose hx,
  simp only [mem_Union, not_exists, nmem_support] at hx ⊢,
  simp only [hx, csupr_const]
end

lemma support_infi [has_zero A] [conditionally_complete_lattice A] [nonempty ι] (f : ι → α → A) :
  support (λ x, ⨅ i, f i x) ⊆ ⋃ i, support (f i) :=
@support_supr _ _ (order_dual A) ⟨(0:A)⟩ _ _ f

lemma support_sum [add_comm_monoid A] (s : finset α) (f : α → β → A) :
  support (λ x, ∑ i in s, f i x) ⊆ ⋃ i ∈ s, support (f i) :=
begin
  intros x hx,
  classical,
  contrapose hx,
  simp only [mem_Union, not_exists, nmem_support] at hx ⊢,
  exact finset.sum_eq_zero hx
end

lemma support_prod_subset [comm_monoid_with_zero A] (s : finset α) (f : α → β → A) :
  support (λ x, ∏ i in s, f i x) ⊆ ⋂ i ∈ s, support (f i) :=
λ x hx, mem_bInter_iff.2 $ λ i hi H, hx $ finset.prod_eq_zero hi H

lemma support_prod [comm_monoid_with_zero A] [no_zero_divisors A] [nontrivial A]
  (s : finset α) (f : α → β → A) :
  support (λ x, ∏ i in s, f i x) = ⋂ i ∈ s, support (f i) :=
set.ext $ λ x, by
  simp only [support, ne.def, finset.prod_eq_zero_iff, mem_set_of_eq, set.mem_Inter, not_exists]

lemma support_comp_subset [has_zero A] [has_zero B] {g : A → B} (hg : g 0 = 0) (f : α → A) :
  support (g ∘ f) ⊆ support f :=
λ x, mt $ λ h, by simp [(∘), *]

lemma support_subset_comp [has_zero A] [has_zero B] {g : A → B} (hg : ∀ {x}, g x = 0 → x = 0)
  (f : α → A) :
  support f ⊆ support (g ∘ f) :=
λ x, mt hg

lemma support_comp_eq [has_zero A] [has_zero B] (g : A → B) (hg : ∀ {x}, g x = 0 ↔ x = 0)
  (f : α → A) :
  support (g ∘ f) = support f :=
set.ext $ λ x, not_congr hg

lemma support_comp_eq_preimage [has_zero B] (g : A → B) (f : α → A) :
  support (g ∘ f) = f ⁻¹' support g :=
rfl

lemma support_prod_mk [has_zero A] [has_zero B] (f : α → A) (g : α → B) :
  support (λ x, (f x, g x)) = support f ∪ support g :=
set.ext $ λ x, by simp only [support, not_and_distrib, mem_union_eq, mem_set_of_eq,
  prod.mk_eq_zero, ne.def]

end function

namespace pi
variables {A : Type*} {B : Type*} [decidable_eq A] [has_zero B] {a : A} {b : B}

lemma support_single_zero : function.support (pi.single a (0 : B)) = ∅ := by simp

@[simp]
lemma support_single_of_ne (h : b ≠ 0) :
  function.support (pi.single a b) = {a} :=
begin
  ext,
  simp only [mem_singleton_iff, ne.def, function.mem_support],
  split,
  { contrapose!,
    exact λ h', single_eq_of_ne h' b },
  { rintro rfl,
    rw single_eq_same,
    exact h }
end

lemma support_single [decidable_eq B] :
  function.support (pi.single a b) = if b = 0 then ∅ else {a} := by { split_ifs with h; simp [h] }

lemma support_single_subset : function.support (pi.single a b) ⊆ {a} :=
begin
  classical,
  rw support_single,
  split_ifs;
  simp
end

end pi<|MERGE_RESOLUTION|>--- conflicted
+++ resolved
@@ -30,13 +30,10 @@
   x ∉ support f ↔ f x = 0 :=
 not_not
 
-<<<<<<< HEAD
 lemma compl_support [has_zero A] {f : α → A} : (support f)ᶜ = {x | f x = 0} :=
 ext $ λ x, nmem_support
 
-=======
 @[simp]
->>>>>>> ac0a7fca
 lemma mem_support [has_zero A] {f : α → A} {x : α} :
   x ∈ support f ↔ f x ≠ 0 :=
 iff.rfl
