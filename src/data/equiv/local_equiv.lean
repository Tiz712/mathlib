--- conflicted
+++ resolved
@@ -169,13 +169,6 @@
 @[simp, mfld_simps] lemma left_inv {x : α} (h : x ∈ e.source) : e.symm (e x) = x :=
 e.left_inv' h
 
-<<<<<<< HEAD
-protected lemma left_inv_on : left_inv_on e.symm e e.source := λ _, e.left_inv
-
-protected lemma inj_on : inj_on e e.source := e.left_inv_on.inj_on
-
-=======
->>>>>>> 44cf5109
 @[simp, mfld_simps] lemma right_inv {x : β} (h : x ∈ e.target) : e (e.symm x) = x :=
 e.right_inv' h
 
