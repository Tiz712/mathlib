/-
Copyright (c) 2018 Johannes Hölzl. All rights reserved.
Released under Apache 2.0 license as described in the file LICENSE.
Authors: Johannes Hölzl
-/
import data.equiv.basic
import algebra.field
import algebra.module
import algebra.algebra.basic
import algebra.group.type_tags
import ring_theory.ideal.basic

/-!
# Transfer algebraic structures across `equiv`s

In this file we prove theorems of the following form: if `β` has a
group structure and `α ≃ β` then `α` has a group structure, and
similarly for monoids, semigroups, rings, integral domains, fields and
so on.

Note that most of these constructions can also be obtained using the `transport` tactic.

## Tags

equiv, group, ring, field, module, algebra
-/

universes u v
variables {α : Type u} {β : Type v}

namespace equiv


section instances

variables (e : α ≃ β)

/-- Transfer `has_one` across an `equiv` -/
@[to_additive "Transfer `has_zero` across an `equiv`"]
protected def has_one [has_one β] : has_one α := ⟨e.symm 1⟩
@[to_additive]
lemma one_def [has_one β] : @has_one.one _ (equiv.has_one e) = e.symm 1 := rfl

/-- Transfer `has_mul` across an `equiv` -/
@[to_additive "Transfer `has_add` across an `equiv`"]
protected def has_mul [has_mul β] : has_mul α := ⟨λ x y, e.symm (e x * e y)⟩
@[to_additive]
lemma mul_def [has_mul β] (x y : α) :
  @has_mul.mul _ (equiv.has_mul e) x y = e.symm (e x * e y) := rfl

/-- Transfer `has_div` across an `equiv` -/
@[to_additive "Transfer `has_sub` across an `equiv`"]
protected def has_div [has_div β] : has_div α := ⟨λ x y, e.symm (e x / e y)⟩
@[to_additive]
lemma div_def [has_div β] (x y : α) :
@has_div.div _ (equiv.has_div e) x y = e.symm (e x / e y) := rfl

/-- Transfer `has_inv` across an `equiv` -/
@[to_additive "Transfer `has_neg` across an `equiv`"]
protected def has_inv [has_inv β] : has_inv α := ⟨λ x, e.symm (e x)⁻¹⟩
@[to_additive]
lemma inv_def [has_inv β] (x : α) : @has_inv.inv _ (equiv.has_inv e) x = e.symm (e x)⁻¹ := rfl

/-- Transfer `has_scalar` across an `equiv` -/
protected def has_scalar {R : Type*} [has_scalar R β] : has_scalar R α  :=
⟨λ r x, e.symm (r • (e x))⟩
lemma smul_def {R : Type*} [has_scalar R β] (r : R) (x : α) :
  @has_scalar.smul _ _ (equiv.has_scalar e) r x = e.symm (r • (e x)) := rfl

/--
An equivalence `e : α ≃ β` gives a multiplicative equivalence `α ≃* β`
where the multiplicative structure on `α` is
the one obtained by transporting a multiplicative structure on `β` back along `e`.
-/
@[to_additive
"An equivalence `e : α ≃ β` gives a additive equivalence `α ≃+ β`
where the additive structure on `α` is
the one obtained by transporting an additive structure on `β` back along `e`."]
def mul_equiv (e : α ≃ β) [has_mul β] :
  by { letI := equiv.has_mul e, exact α ≃* β } :=
begin
  introsI,
  exact
  { map_mul' := λ x y, by { apply e.symm.injective, simp, refl, },
    ..e }
end

@[simp, to_additive] lemma mul_equiv_apply (e : α ≃ β) [has_mul β] (a : α) :
  (mul_equiv e) a = e a := rfl

@[to_additive] lemma mul_equiv_symm_apply (e : α ≃ β) [has_mul β] (b : β) :
  by { letI := equiv.has_mul e, exact (mul_equiv e).symm b = e.symm b } :=
begin
  intros, refl,
end

/--
An equivalence `e : α ≃ β` gives a ring equivalence `α ≃+* β`
where the ring structure on `α` is
the one obtained by transporting a ring structure on `β` back along `e`.
-/
def ring_equiv (e : α ≃ β) [has_add β] [has_mul β] :
  by { letI := equiv.has_add e, letI := equiv.has_mul e, exact α ≃+* β } :=
begin
  introsI,
  exact
  { map_add' := λ x y, by { apply e.symm.injective, simp, refl, },
    map_mul' := λ x y, by { apply e.symm.injective, simp, refl, },
    ..e }
end

@[simp] lemma ring_equiv_apply (e : α ≃ β) [has_add β] [has_mul β] (a : α) :
  (ring_equiv e) a = e a := rfl

lemma ring_equiv_symm_apply (e : α ≃ β) [has_add β] [has_mul β] (b : β) :
  by { letI := equiv.has_add e, letI := equiv.has_mul e, exact (ring_equiv e).symm b = e.symm b } :=
begin
  intros, refl,
end

/-- Transfer `semigroup` across an `equiv` -/
@[to_additive "Transfer `add_semigroup` across an `equiv`"]
protected def semigroup [semigroup β] : semigroup α :=
let mul := e.has_mul in
by resetI; apply e.injective.semigroup _; intros; exact e.apply_symm_apply _

/-- Transfer `comm_semigroup` across an `equiv` -/
@[to_additive "Transfer `add_comm_semigroup` across an `equiv`"]
protected def comm_semigroup [comm_semigroup β] : comm_semigroup α :=
let mul := e.has_mul in
by resetI; apply e.injective.comm_semigroup _; intros; exact e.apply_symm_apply _

/-- Transfer `mul_zero_class` across an `equiv` -/
protected def mul_zero_class [mul_zero_class β] : mul_zero_class α :=
{ zero_mul := by simp [mul_def, zero_def],
  mul_zero := by simp [mul_def, zero_def],
  ..equiv.has_mul e,
  ..equiv.has_zero e }

/-- Transfer `mul_one_class` across an `equiv` -/
@[to_additive "Transfer `add_zero_class` across an `equiv`"]
protected def mul_one_class [mul_one_class β] : mul_one_class α :=
{ one_mul := by simp [mul_def, one_def],
  mul_one := by simp [mul_def, one_def],
  ..equiv.has_mul e,
  ..equiv.has_one e }

/-- Transfer `monoid` across an `equiv` -/
@[to_additive "Transfer `add_monoid` across an `equiv`"]
protected def monoid [monoid β] : monoid α :=
<<<<<<< HEAD
{ one_mul := by simp [mul_def, one_def],
  mul_one := by simp [mul_def, one_def],
  ..equiv.has_mul e,
  ..equiv.has_one e,
  ..equiv.semigroup e,
  ..equiv.mul_one_class e, }
=======
let one := e.has_one, mul := e.has_mul in
by resetI; apply e.injective.monoid _; intros; exact e.apply_symm_apply _
>>>>>>> 2ad4a4ce

/-- Transfer `comm_monoid` across an `equiv` -/
@[to_additive "Transfer `add_comm_monoid` across an `equiv`"]
protected def comm_monoid [comm_monoid β] : comm_monoid α :=
let one := e.has_one, mul := e.has_mul in
by resetI; apply e.injective.comm_monoid _; intros; exact e.apply_symm_apply _

/-- Transfer `group` across an `equiv` -/
@[to_additive "Transfer `add_group` across an `equiv`"]
protected def group [group β] : group α :=
let one := e.has_one, mul := e.has_mul, inv := e.has_inv, div := e.has_div in
by resetI; apply e.injective.group _; intros; exact e.apply_symm_apply _

/-- Transfer `comm_group` across an `equiv` -/
@[to_additive "Transfer `add_comm_group` across an `equiv`"]
protected def comm_group [comm_group β] : comm_group α :=
let one := e.has_one, mul := e.has_mul, inv := e.has_inv, div := e.has_div in
by resetI; apply e.injective.comm_group_div _; intros; exact e.apply_symm_apply _

/-- Transfer `semiring` across an `equiv` -/
protected def semiring [semiring β] : semiring α :=
let zero := e.has_zero, add := e.has_add, one := e.has_one, mul := e.has_mul in
by resetI; apply e.injective.semiring _; intros; exact e.apply_symm_apply _

/-- Transfer `comm_semiring` across an `equiv` -/
protected def comm_semiring [comm_semiring β] : comm_semiring α :=
let zero := e.has_zero, add := e.has_add, one := e.has_one, mul := e.has_mul in
by resetI; apply e.injective.comm_semiring _; intros; exact e.apply_symm_apply _

/-- Transfer `ring` across an `equiv` -/
protected def ring [ring β] : ring α :=
let zero := e.has_zero, add := e.has_add, one := e.has_one, mul := e.has_mul, neg := e.has_neg,
  sub := e.has_sub in
by resetI; apply e.injective.ring_sub _; intros; exact e.apply_symm_apply _

/-- Transfer `comm_ring` across an `equiv` -/
protected def comm_ring [comm_ring β] : comm_ring α :=
let zero := e.has_zero, add := e.has_add, one := e.has_one, mul := e.has_mul, neg := e.has_neg,
  sub := e.has_sub in
by resetI; apply e.injective.comm_ring_sub _; intros; exact e.apply_symm_apply _

/-- Transfer `nonzero` across an `equiv` -/
protected theorem nontrivial [nontrivial β] : nontrivial α :=
e.surjective.nontrivial

/-- Transfer `domain` across an `equiv` -/
protected def domain [domain β] : domain α :=
let zero := e.has_zero, add := e.has_add, one := e.has_one, mul := e.has_mul, neg := e.has_neg,
  sub := e.has_sub in
by resetI; apply e.injective.domain _; intros; exact e.apply_symm_apply _

/-- Transfer `integral_domain` across an `equiv` -/
protected def integral_domain [integral_domain β] : integral_domain α :=
let zero := e.has_zero, add := e.has_add, one := e.has_one, mul := e.has_mul, neg := e.has_neg,
  sub := e.has_sub in
by resetI; apply e.injective.integral_domain _; intros; exact e.apply_symm_apply _

/-- Transfer `division_ring` across an `equiv` -/
protected def division_ring [division_ring β] : division_ring α :=
let zero := e.has_zero, add := e.has_add, one := e.has_one, mul := e.has_mul, neg := e.has_neg,
  sub := e.has_sub, inv := e.has_inv, div := e.has_div in
by resetI; apply e.injective.division_ring _; intros; exact e.apply_symm_apply _

/-- Transfer `field` across an `equiv` -/
protected def field [field β] : field α :=
let zero := e.has_zero, add := e.has_add, one := e.has_one, mul := e.has_mul, neg := e.has_neg,
  sub := e.has_sub, inv := e.has_inv, div := e.has_div in
by resetI; apply e.injective.field _; intros; exact e.apply_symm_apply _

section R
variables (R : Type*)
include R

section
variables [monoid R]

/-- Transfer `mul_action` across an `equiv` -/
protected def mul_action (e : α ≃ β) [mul_action R β] : mul_action R α :=
{ one_smul := by simp [smul_def],
  mul_smul := by simp [smul_def, mul_smul],
  ..equiv.has_scalar e }

/-- Transfer `distrib_mul_action` across an `equiv` -/
protected def distrib_mul_action (e : α ≃ β) [add_comm_monoid β] :
  begin
    letI := equiv.add_comm_monoid e,
    exact Π [distrib_mul_action R β], distrib_mul_action R α
  end :=
begin
  intros,
  letI := equiv.add_comm_monoid e,
  exact (
  { smul_zero := by simp [zero_def, smul_def],
    smul_add := by simp [add_def, smul_def, smul_add],
    ..equiv.mul_action R e } : distrib_mul_action R α)
end

end

section
variables [semiring R]

/-- Transfer `semimodule` across an `equiv` -/
protected def semimodule (e : α ≃ β) [add_comm_monoid β] :
  begin
    letI := equiv.add_comm_monoid e,
    exact Π [semimodule R β], semimodule R α
  end :=
begin
  introsI,
  exact (
  { zero_smul := by simp [zero_def, smul_def],
    add_smul := by simp [add_def, smul_def, add_smul],
    ..equiv.distrib_mul_action R e } : semimodule R α)
end

/--
An equivalence `e : α ≃ β` gives a linear equivalence `α ≃ₗ[R] β`
where the `R`-module structure on `α` is
the one obtained by transporting an `R`-module structure on `β` back along `e`.
-/
def linear_equiv (e : α ≃ β) [add_comm_monoid β] [semimodule R β] :
  begin
    letI := equiv.add_comm_monoid e,
    letI := equiv.semimodule R e,
    exact α ≃ₗ[R] β
  end :=
begin
  introsI,
  exact
  { map_smul' := λ r x, by { apply e.symm.injective, simp, refl, },
    ..equiv.add_equiv e }
end

end

section
variables [comm_semiring R]

/-- Transfer `algebra` across an `equiv` -/
protected def algebra (e : α ≃ β) [semiring β] :
  begin
    letI := equiv.semiring e,
    exact Π [algebra R β], algebra R α
  end :=
begin
  introsI,
  fapply ring_hom.to_algebra',
  { exact ((ring_equiv e).symm : β →+* α).comp (algebra_map R β), },
  { intros r x,
    simp only [function.comp_app, ring_hom.coe_comp],
    have p := ring_equiv_symm_apply e,
    dsimp at p,
    erw p, clear p,
    apply (ring_equiv e).injective,
    simp only [(ring_equiv e).map_mul],
    simp [algebra.commutes], }
end

/--
An equivalence `e : α ≃ β` gives an algebra equivalence `α ≃ₐ[R] β`
where the `R`-algebra structure on `α` is
the one obtained by transporting an `R`-algebra structure on `β` back along `e`.
-/
def alg_equiv (e : α ≃ β) [semiring β] [algebra R β] :
  begin
    letI := equiv.semiring e,
    letI := equiv.algebra R e,
    exact α ≃ₐ[R] β
  end :=
begin
  introsI,
  exact
  { commutes' := λ r, by { apply e.symm.injective, simp, refl, },
    ..equiv.ring_equiv e }
end

end
end R

end instances
end equiv

namespace ring_equiv

protected lemma local_ring {A B : Type*} [comm_ring A] [local_ring A] [comm_ring B] (e : A ≃+* B) :
  local_ring B :=
begin
  haveI := e.symm.to_equiv.nontrivial,
  refine @local_of_surjective A B _ _ _ _ e e.to_equiv.surjective,
end

end ring_equiv<|MERGE_RESOLUTION|>--- conflicted
+++ resolved
@@ -132,33 +132,20 @@
 
 /-- Transfer `mul_zero_class` across an `equiv` -/
 protected def mul_zero_class [mul_zero_class β] : mul_zero_class α :=
-{ zero_mul := by simp [mul_def, zero_def],
-  mul_zero := by simp [mul_def, zero_def],
-  ..equiv.has_mul e,
-  ..equiv.has_zero e }
+let one := e.has_one, mul := e.has_mul in
+by resetI; apply e.injective.mul_zero_class _; intros; exact e.apply_symm_apply _
 
 /-- Transfer `mul_one_class` across an `equiv` -/
 @[to_additive "Transfer `add_zero_class` across an `equiv`"]
 protected def mul_one_class [mul_one_class β] : mul_one_class α :=
-{ one_mul := by simp [mul_def, one_def],
-  mul_one := by simp [mul_def, one_def],
-  ..equiv.has_mul e,
-  ..equiv.has_one e }
+let one := e.has_one, mul := e.has_mul in
+by resetI; apply e.injective.mul_one_class _; intros; exact e.apply_symm_apply _
 
 /-- Transfer `monoid` across an `equiv` -/
 @[to_additive "Transfer `add_monoid` across an `equiv`"]
 protected def monoid [monoid β] : monoid α :=
-<<<<<<< HEAD
-{ one_mul := by simp [mul_def, one_def],
-  mul_one := by simp [mul_def, one_def],
-  ..equiv.has_mul e,
-  ..equiv.has_one e,
-  ..equiv.semigroup e,
-  ..equiv.mul_one_class e, }
-=======
 let one := e.has_one, mul := e.has_mul in
 by resetI; apply e.injective.monoid _; intros; exact e.apply_symm_apply _
->>>>>>> 2ad4a4ce
 
 /-- Transfer `comm_monoid` across an `equiv` -/
 @[to_additive "Transfer `add_comm_monoid` across an `equiv`"]
