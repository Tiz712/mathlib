--- conflicted
+++ resolved
@@ -689,11 +689,7 @@
   conj_re_ax := λ z, by simp only [ring_hom.coe_mk, add_monoid_hom.coe_mk, complex.conj_re],
   conj_im_ax := λ z, by simp only [ring_hom.coe_mk, complex.conj_im, add_monoid_hom.coe_mk],
   conj_I_ax := by simp only [complex.conj_I, ring_hom.coe_mk],
-<<<<<<< HEAD
-  norm_sq_eq_def_ax := λ z, by simp only [←complex.norm_sq_eq_abs, ←complex.norm_sq_def,
-=======
   norm_sq_eq_def_ax := λ z, by simp only [←complex.norm_sq_eq_abs, ←complex.norm_sq_apply,
->>>>>>> fceb7c1a
     add_monoid_hom.coe_mk, complex.norm_eq_abs],
   mul_im_I_ax := λ z, by simp only [mul_one, add_monoid_hom.coe_mk, complex.I_im],
   inv_def_ax := λ z, by simp only [complex.inv_def, complex.norm_sq_eq_abs, complex.coe_algebra_map,
