--- conflicted
+++ resolved
@@ -702,11 +702,7 @@
   s.piecewise f g ∈ pi t t' :=
 by { intros i ht, by_cases hs : i ∈ s; simp [hf i ht, hg i ht, hs] }
 
-<<<<<<< HEAD
-@[simp] lemma pi_piecewise_left {ι : Type*} {α : ι → Type*} (s s' : set ι)
-=======
 @[simp] lemma pi_piecewise {ι : Type*} {α : ι → Type*} (s s' : set ι)
->>>>>>> 4d8d344c
   (t t' : Π i, set (α i)) [Π x, decidable (x ∈ s')] :
   pi s (s'.piecewise t t') = pi (s ∩ s') t ∩ pi (s \ s') t' :=
 begin
@@ -716,11 +712,7 @@
   by_cases hi : i ∈ s'; simp *
 end
 
-<<<<<<< HEAD
-lemma pi_piecewise_univ {ι : Type*} {α : ι → Type*} (s : set ι)
-=======
 lemma univ_pi_piecewise {ι : Type*} {α : ι → Type*} (s : set ι)
->>>>>>> 4d8d344c
   (t : Π i, set (α i)) [Π x, decidable (x ∈ s)] :
   pi univ (s.piecewise t (λ _, univ)) = pi s t :=
 by simp
