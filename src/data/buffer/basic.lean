--- conflicted
+++ resolved
@@ -63,36 +63,23 @@
 @[simp] lemma to_buffer_to_list (b : buffer α) : b.to_list.to_buffer = b :=
 begin
   cases b,
-<<<<<<< HEAD
-  simp [to_list,to_array,list.to_buffer],
-  congr, simp, refl, apply array.to_list_to_array
-=======
   rw [to_list, to_array, list.to_buffer, append_list_mk_buffer],
   congr,
   { simpa },
   { apply array.to_list_to_array }
->>>>>>> 8aa5d72d
 end
 
 @[simp] lemma to_list_to_buffer (l : list α) : l.to_buffer.to_list = l :=
 begin
-<<<<<<< HEAD
-  induction l with hd tl hl, refl,
-  simp [list.to_buffer,append_list],
-  rw ← hl, refl
-end
-
-@[simp] lemma to_list_to_array (b : buffer α) : b.to_array.to_list = b.to_list :=
-by { cases b, simp [to_list] }
-
-=======
   cases l,
   { refl },
   { rw [list.to_buffer, to_list_append_list],
     refl }
 end
 
->>>>>>> 8aa5d72d
+@[simp] lemma to_list_to_array (b : buffer α) : b.to_array.to_list = b.to_list :=
+by { cases b, simp [to_list] }
+
 @[simp] lemma append_list_nil (b : buffer α) : b.append_list [] = b := rfl
 
 lemma to_buffer_cons (c : α) (l : list α) :
@@ -166,13 +153,8 @@
     { rw [list.length, nat.succ_lt_succ_iff] at h,
       have : b.size + i.succ = (b.push_back hd).size + i,
         { simp [add_comm, add_left_comm, nat.succ_eq_add_one] },
-<<<<<<< HEAD
-      rw list.nth_le,
-      convert hl (b.push_back hd) h } }
-=======
       convert hl (b.push_back hd) h using 1,
       simpa [nat.add_succ, nat.succ_add] } }
->>>>>>> 8aa5d72d
 end
 
 lemma read_to_buffer' (l : list α) {i : ℕ} (h : i < l.to_buffer.size) (h' : i < l.length) :
@@ -194,7 +176,6 @@
   l.to_buffer.read i = l.nth_le i (by { convert i.property, simp }) :=
 by { convert read_to_buffer' _ _ _, { simp }, { simpa using i.property } }
 
-<<<<<<< HEAD
 lemma nth_le_to_list' (b : buffer α) {i : ℕ} (h h') :
   b.to_list.nth_le i h = b.read ⟨i, h'⟩ :=
 begin
@@ -211,8 +192,6 @@
   b.read i = b.to_list.nth_le i (by simpa using i.is_lt) :=
 by simp [nth_le_to_list]
 
-=======
->>>>>>> 8aa5d72d
 lemma read_singleton (c : α) : [c].to_buffer.read ⟨0, by simp⟩ = c :=
 by simp
 
