/-
Copyright (c) 2019 Sébastien Gouëzel. All rights reserved.
Released under Apache 2.0 license as described in the file LICENSE.
Authors: Sébastien Gouëzel
-/
import topology.local_homeomorph

/-!
# Charted spaces

A smooth manifold is a topological space `M` locally modelled on a euclidean space (or a euclidean
half-space for manifolds with boundaries, or an infinite dimensional vector space for more general
notions of manifolds), i.e., the manifold is covered by open subsets on which there are local
homeomorphisms (the charts) going to a model space `H`, and the changes of charts should be smooth
maps.

In this file, we introduce a general framework describing these notions, where the model space is an
arbitrary topological space. We avoid the word *manifold*, which should be reserved for the
situation where the model space is a (subset of a) vector space, and use the terminology
*charted space* instead.

If the changes of charts satisfy some additional property (for instance if they are smooth), then
`M` inherits additional structure (it makes sense to talk about smooth manifolds). There are
therefore two different ingredients in a charted space:
* the set of charts, which is data
* the fact that changes of charts belong to some group (in fact groupoid), which is additional Prop.

We separate these two parts in the definition: the charted space structure is just the set of
charts, and then the different smoothness requirements (smooth manifold, orientable manifold,
contact manifold, and so on) are additional properties of these charts. These properties are
formalized through the notion of structure groupoid, i.e., a set of local homeomorphisms stable
under composition and inverse, to which the change of coordinates should belong.

## Main definitions

* `structure_groupoid H` : a subset of local homeomorphisms of `H` stable under composition,
  inverse and restriction (ex: local diffeos).
* `continuous_groupoid H` : the groupoid of all local homeomorphisms of `H`
* `charted_space H M` : charted space structure on `M` modelled on `H`, given by an atlas of
  local homeomorphisms from `M` to `H` whose sources cover `M`. This is a type class.
* `has_groupoid M G` : when `G` is a structure groupoid on `H` and `M` is a charted space
  modelled on `H`, require that all coordinate changes belong to `G`. This is a type class.
* `atlas H M` : when `M` is a charted space modelled on `H`, the atlas of this charted
  space structure, i.e., the set of charts.
* `G.maximal_atlas M` : when `M` is a charted space modelled on `H` and admitting `G` as a
  structure groupoid, one can consider all the local homeomorphisms from `M` to `H` such that
  changing coordinate from any chart to them belongs to `G`. This is a larger atlas, called the
  maximal atlas (for the groupoid `G`).
* `structomorph G M M'` : the type of diffeomorphisms between the charted spaces `M` and `M'` for
  the groupoid `G`. We avoid the word diffeomorphism, keeping it for the smooth category.

As a basic example, we give the instance
`instance charted_space_model_space (H : Type*) [topological_space H] : charted_space H H`
saying that a topological space is a charted space over itself, with the identity as unique chart.
This charted space structure is compatible with any groupoid.

Additional useful definitions:

* `pregroupoid H` : a subset of local mas of `H` stable under composition and
  restriction, but not inverse (ex: smooth maps)
* `groupoid_of_pregroupoid` : construct a groupoid from a pregroupoid, by requiring that a map and
  its inverse both belong to the pregroupoid (ex: construct diffeos from smooth maps)
* `chart_at H x` is a preferred chart at `x : M` when `M` has a charted space structure modelled on
  `H`.
* `G.compatible he he'` states that, for any two charts `e` and `e'` in the atlas, the composition
  of `e.symm` and `e'` belongs to the groupoid `G` when `M` admits `G` as a structure groupoid.
* `G.compatible_of_mem_maximal_atlas he he'` states that, for any two charts `e` and `e'` in the
  maximal atlas associated to the groupoid `G`, the composition of `e.symm` and `e'` belongs to the
  `G` if `M` admits `G` as a structure groupoid.
* `charted_space_core.to_charted_space`: consider a space without a topology, but endowed with a set
  of charts (which are local equivs) for which the change of coordinates are local homeos. Then
  one can construct a topology on the space for which the charts become local homeos, defining
  a genuine charted space structure.

## Implementation notes

The atlas in a charted space is *not* a maximal atlas in general: the notion of maximality depends
on the groupoid one considers, and changing groupoids changes the maximal atlas. With the current
formalization, it makes sense first to choose the atlas, and then to ask whether this precise atlas
defines a smooth manifold, an orientable manifold, and so on. A consequence is that structomorphisms
between `M` and `M'` do *not* induce a bijection between the atlases of `M` and `M'`: the
definition is only that, read in charts, the structomorphism locally belongs to the groupoid under
consideration. (This is equivalent to inducing a bijection between elements of the maximal atlas).
A consequence is that the invariance under structomorphisms of properties defined in terms of the
atlas is not obvious in general, and could require some work in theory (amounting to the fact
that these properties only depend on the maximal atlas, for instance). In practice, this does not
create any real difficulty.

We use the letter `H` for the model space thinking of the case of manifolds with boundary, where the
model space is a half space.

Manifolds are sometimes defined as topological spaces with an atlas of local diffeomorphisms, and
sometimes as spaces with an atlas from which a topology is deduced. We use the former approach:
otherwise, there would be an instance from manifolds to topological spaces, which means that any
instance search for topological spaces would try to find manifold structures involving a yet
unknown model space, leading to problems. However, we also introduce the latter approach,
through a structure `charted_space_core` making it possible to construct a topology out of a set of
local equivs with compatibility conditions (but we do not register it as an instance).

In the definition of a charted space, the model space is written as an explicit parameter as there
can be several model spaces for a given topological space. For instance, a complex manifold
(modelled over `ℂ^n`) will also be seen sometimes as a real manifold modelled over `ℝ^(2n)`.

## Notations

In the locale `manifold`, we denote the composition of local homeomorphisms with `≫ₕ`, and the
composition of local equivs with `≫`.
-/

noncomputable theory
open_locale classical topological_space
open filter
universes u

variables {H : Type u} {H' : Type*} {M : Type*} {M' : Type*} {M'' : Type*}

/- Notational shortcut for the composition of local homeomorphisms and local equivs, i.e.,
`local_homeomorph.trans` and `local_equiv.trans`.
Note that, as is usual for equivs, the composition is from left to right, hence the direction of
the arrow. -/
localized "infixr  ` ≫ₕ `:100 := local_homeomorph.trans" in manifold
localized "infixr  ` ≫ `:100 := local_equiv.trans" in manifold

/- `simp` looks for subsingleton instances at every call. This turns out to be very
inefficient, especially in `simp`-heavy parts of the library such as the manifold code.
Disable two such instances to speed up things.
NB: this is just a hack. TODO: fix `simp` properly. -/
localized "attribute [-instance] unique.subsingleton pi.subsingleton" in manifold

open set local_homeomorph

/-! ### Structure groupoids-/

section groupoid

/-! One could add to the definition of a structure groupoid the fact that the restriction of an
element of the groupoid to any open set still belongs to the groupoid.
(This is in Kobayashi-Nomizu.)
I am not sure I want this, for instance on `H × E` where `E` is a vector space, and the groupoid is
made of functions respecting the fibers and linear in the fibers (so that a charted space over this
groupoid is naturally a vector bundle) I prefer that the members of the groupoid are always
defined on sets of the form `s × E`.  There is a typeclass `closed_under_restriction` for groupoids
which have the restriction property.

The only nontrivial requirement is locality: if a local homeomorphism belongs to the groupoid
around each point in its domain of definition, then it belongs to the groupoid. Without this
requirement, the composition of structomorphisms does not have to be a structomorphism. Note that
this implies that a local homeomorphism with empty source belongs to any structure groupoid, as
it trivially satisfies this condition.

There is also a technical point, related to the fact that a local homeomorphism is by definition a
global map which is a homeomorphism when restricted to its source subset (and its values outside
of the source are not relevant). Therefore, we also require that being a member of the groupoid only
depends on the values on the source.

We use primes in the structure names as we will reformulate them below (without primes) using a
`has_mem` instance, writing `e ∈ G` instead of `e ∈ G.members`.
-/
/-- A structure groupoid is a set of local homeomorphisms of a topological space stable under
composition and inverse. They appear in the definition of the smoothness class of a manifold. -/
structure structure_groupoid (H : Type u) [topological_space H] :=
(members       : set (local_homeomorph H H))
(trans'        : ∀e e' : local_homeomorph H H, e ∈ members → e' ∈ members → e ≫ₕ e' ∈ members)
(symm'         : ∀e : local_homeomorph H H, e ∈ members → e.symm ∈ members)
(id_mem'       : local_homeomorph.refl H ∈ members)
(locality'     : ∀e : local_homeomorph H H, (∀x ∈ e.source, ∃s, is_open s ∧
                  x ∈ s ∧ e.restr s ∈ members) → e ∈ members)
(eq_on_source' : ∀ e e' : local_homeomorph H H, e ∈ members → e' ≈ e → e' ∈ members)

variable [topological_space H]

instance : has_mem (local_homeomorph H H) (structure_groupoid H) :=
⟨λ(e : local_homeomorph H H) (G : structure_groupoid H), e ∈ G.members⟩

lemma structure_groupoid.trans (G : structure_groupoid H) {e e' : local_homeomorph H H}
  (he : e ∈ G) (he' : e' ∈ G) : e ≫ₕ e' ∈ G :=
G.trans' e e' he he'

lemma structure_groupoid.symm (G : structure_groupoid H) {e : local_homeomorph H H} (he : e ∈ G) :
  e.symm ∈ G :=
G.symm' e he

lemma structure_groupoid.id_mem (G : structure_groupoid H) :
  local_homeomorph.refl H ∈ G :=
G.id_mem'

lemma structure_groupoid.locality (G : structure_groupoid H) {e : local_homeomorph H H}
  (h : ∀x ∈ e.source, ∃s, is_open s ∧ x ∈ s ∧ e.restr s ∈ G) :
  e ∈ G :=
G.locality' e h

lemma structure_groupoid.eq_on_source (G : structure_groupoid H) {e e' : local_homeomorph H H}
  (he : e ∈ G) (h : e' ≈ e) : e' ∈ G :=
G.eq_on_source' e e' he h

/-- Partial order on the set of groupoids, given by inclusion of the members of the groupoid -/
instance structure_groupoid.partial_order : partial_order (structure_groupoid H) :=
partial_order.lift structure_groupoid.members
(λa b h, by { cases a, cases b, dsimp at h, induction h, refl })

lemma structure_groupoid.le_iff {G₁ G₂ : structure_groupoid H} :
  G₁ ≤ G₂ ↔ ∀ e, e ∈ G₁ → e ∈ G₂ :=
iff.rfl

/-- The trivial groupoid, containing only the identity (and maps with empty source, as this is
necessary from the definition) -/
def id_groupoid (H : Type u) [topological_space H] : structure_groupoid H :=
{ members := {local_homeomorph.refl H} ∪ {e : local_homeomorph H H | e.source = ∅},
  trans' := λe e' he he', begin
    cases he; simp at he he',
    { simpa only [he, refl_trans]},
    { have : (e ≫ₕ e').source ⊆ e.source := sep_subset _ _,
      rw he at this,
      have : (e ≫ₕ e') ∈ {e : local_homeomorph H H | e.source = ∅} := disjoint_iff.1 this,
      exact (mem_union _ _ _).2 (or.inr this) },
  end,
  symm' := λe he, begin
    cases (mem_union _ _ _).1 he with E E,
    { finish },
    { right,
      simpa only [e.to_local_equiv.image_source_eq_target.symm] with mfld_simps using E},
  end,
  id_mem' := mem_union_left _ rfl,
  locality' := λe he, begin
    cases e.source.eq_empty_or_nonempty with h h,
    { right, exact h },
    { left,
      rcases h with ⟨x, hx⟩,
      rcases he x hx with ⟨s, open_s, xs, hs⟩,
      have x's : x ∈ (e.restr s).source,
      { rw [restr_source, open_s.interior_eq],
        exact ⟨hx, xs⟩ },
      cases hs,
      { replace hs : local_homeomorph.restr e s = local_homeomorph.refl H,
          by simpa only using hs,
        have : (e.restr s).source = univ, by { rw hs, simp },
        change (e.to_local_equiv).source ∩ interior s = univ at this,
        have : univ ⊆ interior s, by { rw ← this, exact inter_subset_right _ _ },
        have : s = univ, by rwa [open_s.interior_eq, univ_subset_iff] at this,
        simpa only [this, restr_univ] using hs },
      { exfalso,
        rw mem_set_of_eq at hs,
        rwa hs at x's } },
  end,
  eq_on_source' := λe e' he he'e, begin
    cases he,
    { left,
      have : e = e',
      { refine eq_of_eq_on_source_univ (setoid.symm he'e) _ _;
        rw set.mem_singleton_iff.1 he ; refl },
      rwa ← this },
    { right,
      change (e.to_local_equiv).source = ∅ at he,
      rwa [set.mem_set_of_eq, he'e.source_eq] }
  end }

/-- Every structure groupoid contains the identity groupoid -/
instance : order_bot (structure_groupoid H) :=
{ bot    := id_groupoid H,
  bot_le := begin
    assume u f hf,
    change f ∈ {local_homeomorph.refl H} ∪ {e : local_homeomorph H H | e.source = ∅} at hf,
    simp only [singleton_union, mem_set_of_eq, mem_insert_iff] at hf,
    cases hf,
    { rw hf,
      apply u.id_mem },
    { apply u.locality,
      assume x hx,
      rw [hf, mem_empty_eq] at hx,
      exact hx.elim }
  end,
  ..structure_groupoid.partial_order }

instance (H : Type u) [topological_space H] : inhabited (structure_groupoid H) :=
⟨id_groupoid H⟩

/-- To construct a groupoid, one may consider classes of local homeos such that both the function
and its inverse have some property. If this property is stable under composition,
one gets a groupoid. `pregroupoid` bundles the properties needed for this construction, with the
groupoid of smooth functions with smooth inverses as an application. -/
structure pregroupoid (H : Type*) [topological_space H] :=
(property : (H → H) → (set H) → Prop)
(comp     : ∀{f g u v}, property f u → property g v → is_open u → is_open v → is_open (u ∩ f ⁻¹' v)
              → property (g ∘ f) (u ∩ f ⁻¹' v))
(id_mem   : property id univ)
(locality : ∀{f u}, is_open u → (∀x∈u, ∃v, is_open v ∧ x ∈ v ∧ property f (u ∩ v)) → property f u)
(congr    : ∀{f g : H → H} {u}, is_open u → (∀x∈u, g x = f x) → property f u → property g u)

/-- Construct a groupoid of local homeos for which the map and its inverse have some property,
from a pregroupoid asserting that this property is stable under composition. -/
def pregroupoid.groupoid (PG : pregroupoid H) : structure_groupoid H :=
{ members   := {e : local_homeomorph H H | PG.property e e.source ∧ PG.property e.symm e.target},
  trans'     := λe e' he he', begin
    split,
    { apply PG.comp he.1 he'.1 e.open_source e'.open_source,
      apply e.continuous_to_fun.preimage_open_of_open e.open_source e'.open_source },
    { apply PG.comp he'.2 he.2 e'.open_target e.open_target,
      apply e'.continuous_inv_fun.preimage_open_of_open e'.open_target e.open_target }
  end,
  symm'     := λe he, ⟨he.2, he.1⟩,
  id_mem'   := ⟨PG.id_mem, PG.id_mem⟩,
  locality' := λe he, begin
    split,
    { apply PG.locality e.open_source (λx xu, _),
      rcases he x xu with ⟨s, s_open, xs, hs⟩,
      refine ⟨s, s_open, xs, _⟩,
      convert hs.1 using 1,
      dsimp [local_homeomorph.restr], rw s_open.interior_eq },
    { apply PG.locality e.open_target (λx xu, _),
      rcases he (e.symm x) (e.map_target xu) with ⟨s, s_open, xs, hs⟩,
      refine ⟨e.target ∩ e.symm ⁻¹' s, _, ⟨xu, xs⟩, _⟩,
      { exact continuous_on.preimage_open_of_open e.continuous_inv_fun e.open_target s_open },
      { rw [← inter_assoc, inter_self],
        convert hs.2 using 1,
        dsimp [local_homeomorph.restr], rw s_open.interior_eq } },
  end,
  eq_on_source' := λe e' he ee', begin
    split,
    { apply PG.congr e'.open_source ee'.2,
      simp only [ee'.1, he.1] },
    { have A := ee'.symm',
      apply PG.congr e'.symm.open_source A.2,
      convert he.2,
      rw A.1,
      refl }
  end }

lemma mem_groupoid_of_pregroupoid {PG : pregroupoid H} {e : local_homeomorph H H} :
  e ∈ PG.groupoid ↔ PG.property e e.source ∧ PG.property e.symm e.target :=
iff.rfl

lemma groupoid_of_pregroupoid_le (PG₁ PG₂ : pregroupoid H)
  (h : ∀f s, PG₁.property f s → PG₂.property f s) : PG₁.groupoid ≤ PG₂.groupoid :=
begin
  refine structure_groupoid.le_iff.2 (λ e he, _),
  rw mem_groupoid_of_pregroupoid at he ⊢,
  exact ⟨h _ _ he.1, h _ _ he.2⟩
end

lemma mem_pregroupoid_of_eq_on_source (PG : pregroupoid H) {e e' : local_homeomorph H H}
  (he' : e ≈ e') (he : PG.property e e.source) : PG.property e' e'.source :=
begin
  rw ← he'.1,
  exact PG.congr e.open_source he'.eq_on.symm he,
end

/-- The pregroupoid of all local maps on a topological space `H` -/
@[reducible] def continuous_pregroupoid (H : Type*) [topological_space H] : pregroupoid H :=
{ property := λf s, true,
  comp     := λf g u v hf hg hu hv huv, trivial,
  id_mem   := trivial,
  locality := λf u u_open h, trivial,
  congr    := λf g u u_open hcongr hf, trivial }

instance (H : Type*) [topological_space H] : inhabited (pregroupoid H) :=
⟨continuous_pregroupoid H⟩

/-- The groupoid of all local homeomorphisms on a topological space `H` -/
def continuous_groupoid (H : Type*) [topological_space H] : structure_groupoid H :=
pregroupoid.groupoid (continuous_pregroupoid H)

/-- Every structure groupoid is contained in the groupoid of all local homeomorphisms -/
instance : order_top (structure_groupoid H) :=
{ top    := continuous_groupoid H,
  le_top := λ u f hf, by { split; exact dec_trivial },
  ..structure_groupoid.partial_order }

/-- A groupoid is closed under restriction if it contains all restrictions of its element local
homeomorphisms to open subsets of the source. -/
class closed_under_restriction (G : structure_groupoid H) : Prop :=
(closed_under_restriction : ∀ {e : local_homeomorph H H}, e ∈ G → ∀ (s : set H), is_open s →
  e.restr s ∈ G)

lemma closed_under_restriction' {G : structure_groupoid H} [closed_under_restriction G]
  {e : local_homeomorph H H} (he : e ∈ G) {s : set H} (hs : is_open s) :
  e.restr s ∈ G :=
closed_under_restriction.closed_under_restriction he s hs

/-- The trivial restriction-closed groupoid, containing only local homeomorphisms equivalent to the
restriction of the identity to the various open subsets. -/
def id_restr_groupoid : structure_groupoid H :=
{ members := {e | ∃ {s : set H} (h : is_open s), e ≈ local_homeomorph.of_set s h},
  trans' := begin
    rintros e e' ⟨s, hs, hse⟩ ⟨s', hs', hse'⟩,
    refine ⟨s ∩ s', is_open_inter hs hs', _⟩,
    have := local_homeomorph.eq_on_source.trans' hse hse',
    rwa local_homeomorph.of_set_trans_of_set at this,
  end,
  symm' := begin
    rintros e ⟨s, hs, hse⟩,
    refine ⟨s, hs, _⟩,
    rw [← of_set_symm],
    exact local_homeomorph.eq_on_source.symm' hse,
  end,
  id_mem' := ⟨univ, is_open_univ, by simp only with mfld_simps⟩,
  locality' := begin
    intros e h,
    refine ⟨e.source, e.open_source, by simp only with mfld_simps, _⟩,
    intros x hx,
    rcases h x hx with ⟨s, hs, hxs, s', hs', hes'⟩,
    have hes : x ∈ (e.restr s).source,
    { rw e.restr_source, refine ⟨hx, _⟩,
      rw hs.interior_eq, exact hxs },
    simpa only with mfld_simps using local_homeomorph.eq_on_source.eq_on hes' hes,
  end,
  eq_on_source' := begin
    rintros e e' ⟨s, hs, hse⟩ hee',
    exact ⟨s, hs, setoid.trans hee' hse⟩,
  end
}

lemma id_restr_groupoid_mem {s : set H} (hs : is_open s) :
  of_set s hs ∈ @id_restr_groupoid H _ := ⟨s, hs, by refl⟩

/-- The trivial restriction-closed groupoid is indeed `closed_under_restriction`. -/
instance closed_under_restriction_id_restr_groupoid :
  closed_under_restriction (@id_restr_groupoid H _) :=
⟨ begin
    rintros e ⟨s', hs', he⟩ s hs,
    use [s' ∩ s, is_open_inter hs' hs],
    refine setoid.trans (local_homeomorph.eq_on_source.restr he s) _,
    exact ⟨by simp only [hs.interior_eq] with mfld_simps, by simp only with mfld_simps⟩,
  end ⟩

/-- A groupoid is closed under restriction if and only if it contains the trivial restriction-closed
groupoid. -/
lemma closed_under_restriction_iff_id_le (G : structure_groupoid H) :
  closed_under_restriction G ↔ id_restr_groupoid ≤ G :=
begin
  split,
  { introsI _i,
    apply structure_groupoid.le_iff.mpr,
    rintros e ⟨s, hs, hes⟩,
    refine G.eq_on_source _ hes,
    convert closed_under_restriction' G.id_mem hs,
    rw hs.interior_eq,
    simp only with mfld_simps },
  { intros h,
    split,
    intros e he s hs,
    rw ← of_set_trans (e : local_homeomorph H H) hs,
    refine G.trans _ he,
    apply structure_groupoid.le_iff.mp h,
    exact id_restr_groupoid_mem hs },
end

/-- The groupoid of all local homeomorphisms on a topological space `H` is closed under restriction.
-/
instance : closed_under_restriction (continuous_groupoid H) :=
(closed_under_restriction_iff_id_le _).mpr (by convert le_top)

end groupoid


/-! ### Charted spaces -/
/-- A charted space is a topological space endowed with an atlas, i.e., a set of local
homeomorphisms taking value in a model space `H`, called charts, such that the domains of the charts
cover the whole space. We express the covering property by chosing for each `x` a member
`chart_at H x` of the atlas containing `x` in its source: in the smooth case, this is convenient to
construct the tangent bundle in an efficient way.
The model space is written as an explicit parameter as there can be several model spaces for a
given topological space. For instance, a complex manifold (modelled over `ℂ^n`) will also be seen
sometimes as a real manifold over `ℝ^(2n)`.
-/
class charted_space (H : Type*) [topological_space H] (M : Type*) [topological_space M] :=
(atlas []            : set (local_homeomorph M H))
(chart_at []         : M → local_homeomorph M H)
(mem_chart_source [] : ∀x, x ∈ (chart_at x).source)
(chart_mem_atlas []  : ∀x, chart_at x ∈ atlas)

export charted_space
attribute [simp, mfld_simps] mem_chart_source chart_mem_atlas

section charted_space

/-- Any space is a charted_space modelled over itself, by just using the identity chart -/
instance charted_space_self (H : Type*) [topological_space H] : charted_space H H :=
{ atlas            := {local_homeomorph.refl H},
  chart_at         := λx, local_homeomorph.refl H,
  mem_chart_source := λx, mem_univ x,
  chart_mem_atlas  := λx, mem_singleton _ }

/-- In the trivial charted_space structure of a space modelled over itself through the identity, the
atlas members are just the identity -/
@[simp, mfld_simps] lemma charted_space_self_atlas
  {H : Type*} [topological_space H] {e : local_homeomorph H H} :
  e ∈ atlas H H ↔ e = local_homeomorph.refl H :=
by simp [atlas, charted_space.atlas]

/-- In the model space, chart_at is always the identity -/
@[simp, mfld_simps] lemma chart_at_self_eq {H : Type*} [topological_space H] {x : H} :
  chart_at H x = local_homeomorph.refl H :=
by simpa using chart_mem_atlas H x

section

variables (H) [topological_space H] [topological_space M] [charted_space H M]

lemma mem_chart_target (x : M) : chart_at H x x ∈ (chart_at H x).target :=
(chart_at H x).map_source (mem_chart_source _ _)

/-- If a topological space admits an atlas with locally compact charts, then the space itself
is locally compact. -/
lemma charted_space.locally_compact [locally_compact_space H] : locally_compact_space M :=
begin
<<<<<<< HEAD
  refine ⟨λ x s hs, _⟩,
  have : chart_at H x '' (s ∩ (chart_at H x).source) ∈ 𝓝 (chart_at H x x),
    from (chart_at H x).image_mem_nhds (mem_chart_source _ _)
      (inter_mem_sets hs $ mem_nhds_sets (chart_at H x).open_source (mem_chart_source _ _)),
  rcases locally_compact_space.local_compact_nhds _ _ this
    with ⟨K, hKx, hsK, hKc⟩,
  refine ⟨(chart_at H x).symm '' K, _, _, _⟩,
  { convert (chart_at H x).symm.image_mem_nhds (mem_chart_target _ _) hKx,
    exact ((chart_at H x).left_inv (mem_chart_source _ _)).symm },
  { refine subset.trans (image_subset _ hsK) _,
    rintro _ ⟨_, ⟨x', ⟨hx's, hx'⟩, rfl⟩, rfl⟩,
    rwa (chart_at H x).left_inv hx' },
  { refine hKc.image_of_continuous_on ((chart_at H x).continuous_on_symm.mono _),
    rw ← (chart_at H x).to_local_equiv.image_source_eq_target,
    exact subset.trans hsK (image_subset _ (inter_subset_right _ _)) }
=======
  have : ∀ (x : M), (𝓝 x).has_basis
      (λ s, s ∈ 𝓝 (chart_at H x x) ∧ is_compact s ∧ s ⊆ (chart_at H x).target)
      (λ s, (chart_at H x).symm '' s),
  { intro x,
    rw [← (chart_at H x).symm_map_nhds_eq (mem_chart_source H x)],
    exact ((compact_basis_nhds (chart_at H x x)).has_basis_self_subset
      (mem_nhds_sets (chart_at H x).open_target (mem_chart_target H x))).map _ },
  refine locally_compact_space_of_has_basis this _,
  rintro x s ⟨h₁, h₂, h₃⟩,
  exact h₂.image_of_continuous_on ((chart_at H x).continuous_on_symm.mono h₃)
>>>>>>> a19af600
end

end

/-- Same thing as `H × H'`. We introduce it for technical reasons: a charted space `M` with model `H`
is a set of local charts from `M` to `H` covering the space. Every space is registered as a charted
space over itself, using the only chart `id`, in `manifold_model_space`. You can also define a product
of charted space `M` and `M'` (with model space `H × H'`) by taking the products of the charts. Now,
on `H × H'`, there are two charted space structures with model space `H × H'` itself, the one coming
from `manifold_model_space`, and the one coming from the product of the two `manifold_model_space` on
each component. They are equal, but not defeq (because the product of `id` and `id` is not defeq to
`id`), which is bad as we know. This expedient of renaming `H × H'` solves this problem. -/
def model_prod (H : Type*) (H' : Type*) := H × H'

section
local attribute [reducible] model_prod

instance model_prod_inhabited {α β : Type*} [inhabited α] [inhabited β] :
  inhabited (model_prod α β) :=
⟨(default α, default β)⟩

instance (H : Type*) [topological_space H] (H' : Type*) [topological_space H'] :
  topological_space (model_prod H H') :=
by apply_instance

/- Next lemma shows up often when dealing with derivatives, register it as simp. -/
@[simp, mfld_simps] lemma model_prod_range_prod_id
  {H : Type*} {H' : Type*} {α : Type*} (f : H → α) :
  range (λ (p : model_prod H H'), (f p.1, p.2)) = set.prod (range f) univ :=
by rw prod_range_univ_eq

end

/-- The product of two charted spaces is naturally a charted space, with the canonical
construction of the atlas of product maps. -/
instance prod_charted_space (H : Type*) [topological_space H]
  (M : Type*) [topological_space M] [charted_space H M]
  (H' : Type*) [topological_space H']
  (M' : Type*) [topological_space M'] [charted_space H' M'] :
  charted_space (model_prod H H') (M × M') :=
{ atlas            :=
    {f : (local_homeomorph (M×M') (model_prod H H')) |
      ∃ g ∈ charted_space.atlas H M, ∃ h ∈ (charted_space.atlas H' M'),
        f = local_homeomorph.prod g h},
  chart_at         := λ x: (M × M'),
    (charted_space.chart_at H x.1).prod (charted_space.chart_at H' x.2),
  mem_chart_source :=
  begin
    intro x,
    simp only with mfld_simps,
  end,
  chart_mem_atlas  :=
  begin
    intro x,
    use (charted_space.chart_at H x.1),
    split,
    { apply chart_mem_atlas _, },
    { use (charted_space.chart_at H' x.2), simp only [chart_mem_atlas, eq_self_iff_true, and_self], }
  end }

section prod_charted_space

variables [topological_space H] [topological_space M] [charted_space H M]
[topological_space H'] [topological_space M'] [charted_space H' M'] {x : M×M'}

@[simp, mfld_simps] lemma prod_charted_space_chart_at :
  (chart_at (model_prod H H') x) = (chart_at H x.fst).prod (chart_at H' x.snd) := rfl

end prod_charted_space

end charted_space

/-! ### Constructing a topology from an atlas -/

/-- Sometimes, one may want to construct a charted space structure on a space which does not yet
have a topological structure, where the topology would come from the charts. For this, one needs
charts that are only local equivs, and continuity properties for their composition.
This is formalised in `charted_space_core`. -/
@[nolint has_inhabited_instance]
structure charted_space_core (H : Type*) [topological_space H] (M : Type*) :=
(atlas            : set (local_equiv M H))
(chart_at         : M → local_equiv M H)
(mem_chart_source : ∀x, x ∈ (chart_at x).source)
(chart_mem_atlas  : ∀x, chart_at x ∈ atlas)
(open_source : ∀e e' : local_equiv M H, e ∈ atlas → e' ∈ atlas → is_open (e.symm.trans e').source)
(continuous_to_fun : ∀e e' : local_equiv M H, e ∈ atlas → e' ∈ atlas →
                       continuous_on (e.symm.trans e') (e.symm.trans e').source)

namespace charted_space_core

variables [topological_space H] (c : charted_space_core H M) {e : local_equiv M H}

/-- Topology generated by a set of charts on a Type. -/
protected def to_topological_space : topological_space M :=
topological_space.generate_from $ ⋃ (e : local_equiv M H) (he : e ∈ c.atlas)
  (s : set H) (s_open : is_open s), {e ⁻¹' s ∩ e.source}

lemma open_source' (he : e ∈ c.atlas) : @is_open M c.to_topological_space e.source :=
begin
  apply topological_space.generate_open.basic,
  simp only [exists_prop, mem_Union, mem_singleton_iff],
  refine ⟨e, he, univ, is_open_univ, _⟩,
  simp only [set.univ_inter, set.preimage_univ]
end

lemma open_target (he : e ∈ c.atlas) : is_open e.target :=
begin
  have E : e.target ∩ e.symm ⁻¹' e.source = e.target :=
  subset.antisymm (inter_subset_left _ _) (λx hx, ⟨hx,
    local_equiv.target_subset_preimage_source _ hx⟩),
  simpa [local_equiv.trans_source, E] using c.open_source e e he he
end

/-- An element of the atlas in a charted space without topology becomes a local homeomorphism
for the topology constructed from this atlas. The `local_homeomorph` version is given in this
definition. -/
protected def local_homeomorph (e : local_equiv M H) (he : e ∈ c.atlas) :
  @local_homeomorph M H c.to_topological_space _ :=
{ open_source := by convert c.open_source' he,
  open_target := by convert c.open_target he,
  continuous_to_fun := begin
    letI : topological_space M := c.to_topological_space,
    rw continuous_on_open_iff (c.open_source' he),
    assume s s_open,
    rw inter_comm,
    apply topological_space.generate_open.basic,
    simp only [exists_prop, mem_Union, mem_singleton_iff],
    exact ⟨e, he, ⟨s, s_open, rfl⟩⟩
  end,
  continuous_inv_fun := begin
    letI : topological_space M := c.to_topological_space,
    apply continuous_on_open_of_generate_from (c.open_target he),
    assume t ht,
    simp only [exists_prop, mem_Union, mem_singleton_iff] at ht,
    rcases ht with ⟨e', e'_atlas, s, s_open, ts⟩,
    rw ts,
    let f := e.symm.trans e',
    have : is_open (f ⁻¹' s ∩ f.source),
      by simpa [inter_comm] using (continuous_on_open_iff (c.open_source e e' he e'_atlas)).1
        (c.continuous_to_fun e e' he e'_atlas) s s_open,
    have A : e' ∘ e.symm ⁻¹' s ∩ (e.target ∩ e.symm ⁻¹' e'.source) =
             e.target ∩ (e' ∘ e.symm ⁻¹' s ∩ e.symm ⁻¹' e'.source),
      by { rw [← inter_assoc, ← inter_assoc], congr' 1, exact inter_comm _ _ },
    simpa [local_equiv.trans_source, preimage_inter, preimage_comp.symm, A] using this
  end,
  ..e }

/-- Given a charted space without topology, endow it with a genuine charted space structure with
respect to the topology constructed from the atlas. -/
def to_charted_space : @charted_space H _ M c.to_topological_space :=
{ atlas := ⋃ (e : local_equiv M H) (he : e ∈ c.atlas), {c.local_homeomorph e he},
  chart_at := λx, c.local_homeomorph (c.chart_at x) (c.chart_mem_atlas x),
  mem_chart_source := λx, c.mem_chart_source x,
  chart_mem_atlas := λx, begin
    simp only [mem_Union, mem_singleton_iff],
    exact ⟨c.chart_at x, c.chart_mem_atlas x, rfl⟩,
  end }

end charted_space_core


/-! ### Charted space with a given structure groupoid -/

section has_groupoid
variables [topological_space H] [topological_space M] [charted_space H M]

section
set_option old_structure_cmd true

/-- A charted space has an atlas in a groupoid `G` if the change of coordinates belong to the
groupoid -/
class has_groupoid {H : Type*} [topological_space H] (M : Type*) [topological_space M]
  [charted_space H M] (G : structure_groupoid H) : Prop :=
(compatible [] : ∀{e e' : local_homeomorph M H}, e ∈ atlas H M → e' ∈ atlas H M → e.symm ≫ₕ e' ∈ G)

end

/-- Reformulate in the `structure_groupoid` namespace the compatibility condition of charts in a
charted space admitting a structure groupoid, to make it more easily accessible with dot
notation. -/
lemma structure_groupoid.compatible {H : Type*} [topological_space H] (G : structure_groupoid H)
  {M : Type*} [topological_space M] [charted_space H M] [has_groupoid M G]
  {e e' : local_homeomorph M H} (he : e ∈ atlas H M) (he' : e' ∈ atlas H M) :
  e.symm ≫ₕ e' ∈ G :=
has_groupoid.compatible G he he'

lemma has_groupoid_of_le {G₁ G₂ : structure_groupoid H} (h : has_groupoid M G₁) (hle : G₁ ≤ G₂) :
  has_groupoid M G₂ :=
⟨ λ e e' he he', hle ((h.compatible : _) he he') ⟩

lemma has_groupoid_of_pregroupoid (PG : pregroupoid H)
  (h : ∀{e e' : local_homeomorph M H}, e ∈ atlas H M → e' ∈ atlas H M
    → PG.property (e.symm ≫ₕ e') (e.symm ≫ₕ e').source) :
  has_groupoid M (PG.groupoid) :=
⟨assume e e' he he', mem_groupoid_of_pregroupoid.mpr ⟨h he he', h he' he⟩⟩

/-- The trivial charted space structure on the model space is compatible with any groupoid -/
instance has_groupoid_model_space (H : Type*) [topological_space H] (G : structure_groupoid H) :
  has_groupoid H G :=
{ compatible := λe e' he he', begin
    replace he : e ∈ atlas H H := he,
    replace he' : e' ∈ atlas H H := he',
    rw charted_space_self_atlas at he he',
    simp [he, he', structure_groupoid.id_mem]
  end }

/-- Any charted space structure is compatible with the groupoid of all local homeomorphisms -/
instance has_groupoid_continuous_groupoid : has_groupoid M (continuous_groupoid H) :=
⟨begin
  assume e e' he he',
  rw [continuous_groupoid, mem_groupoid_of_pregroupoid],
  simp only [and_self]
end⟩

section maximal_atlas

variables (M) (G : structure_groupoid H)

/-- Given a charted space admitting a structure groupoid, the maximal atlas associated to this
structure groupoid is the set of all local charts that are compatible with the atlas, i.e., such
that changing coordinates with an atlas member gives an element of the groupoid. -/
def structure_groupoid.maximal_atlas : set (local_homeomorph M H) :=
{e | ∀ e' ∈ atlas H M, e.symm ≫ₕ e' ∈ G ∧ e'.symm ≫ₕ e ∈ G}

variable {M}

/-- The elements of the atlas belong to the maximal atlas for any structure groupoid -/
lemma structure_groupoid.mem_maximal_atlas_of_mem_atlas [has_groupoid M G]
  {e : local_homeomorph M H} (he : e ∈ atlas H M) : e ∈ G.maximal_atlas M :=
λ e' he', ⟨G.compatible he he', G.compatible he' he⟩

lemma structure_groupoid.chart_mem_maximal_atlas [has_groupoid M G]
  (x : M) : chart_at H x ∈ G.maximal_atlas M :=
G.mem_maximal_atlas_of_mem_atlas (chart_mem_atlas H x)

variable {G}

lemma mem_maximal_atlas_iff {e : local_homeomorph M H} :
  e ∈ G.maximal_atlas M ↔ ∀ e' ∈ atlas H M, e.symm ≫ₕ e' ∈ G ∧ e'.symm ≫ₕ e ∈ G :=
iff.rfl

/-- Changing coordinates between two elements of the maximal atlas gives rise to an element
of the structure groupoid. -/
lemma structure_groupoid.compatible_of_mem_maximal_atlas {e e' : local_homeomorph M H}
  (he : e ∈ G.maximal_atlas M) (he' : e' ∈ G.maximal_atlas M) : e.symm ≫ₕ e' ∈ G :=
begin
  apply G.locality (λ x hx, _),
  set f := chart_at H (e.symm x) with hf,
  let s := e.target ∩ (e.symm ⁻¹' f.source),
  have hs : is_open s,
  { apply e.symm.continuous_to_fun.preimage_open_of_open; apply open_source },
  have xs : x ∈ s, by { dsimp at hx, simp [s, hx] },
  refine ⟨s, hs, xs, _⟩,
  have A : e.symm ≫ₕ f ∈ G := (mem_maximal_atlas_iff.1 he f (chart_mem_atlas _ _)).1,
  have B : f.symm ≫ₕ e' ∈ G := (mem_maximal_atlas_iff.1 he' f (chart_mem_atlas _ _)).2,
  have C : (e.symm ≫ₕ f) ≫ₕ (f.symm ≫ₕ e') ∈ G := G.trans A B,
  have D : (e.symm ≫ₕ f) ≫ₕ (f.symm ≫ₕ e') ≈ (e.symm ≫ₕ e').restr s := calc
    (e.symm ≫ₕ f) ≫ₕ (f.symm ≫ₕ e') = e.symm ≫ₕ (f ≫ₕ f.symm) ≫ₕ e' : by simp [trans_assoc]
    ... ≈ e.symm ≫ₕ (of_set f.source f.open_source) ≫ₕ e' :
      by simp [eq_on_source.trans', trans_self_symm]
    ... ≈ (e.symm ≫ₕ (of_set f.source f.open_source)) ≫ₕ e' : by simp [trans_assoc]
    ... ≈ (e.symm.restr s) ≫ₕ e' : by simp [s, trans_of_set']
    ... ≈ (e.symm ≫ₕ e').restr s : by simp [restr_trans],
  exact G.eq_on_source C (setoid.symm D),
end

variable (G)

/-- In the model space, the identity is in any maximal atlas. -/
lemma structure_groupoid.id_mem_maximal_atlas : local_homeomorph.refl H ∈ G.maximal_atlas H :=
G.mem_maximal_atlas_of_mem_atlas (by simp)

end maximal_atlas

section singleton
variables {α : Type*} [topological_space α]
variables (e : local_homeomorph α H)

/-- If a single local homeomorphism `e` from a space `α` into `H` has source covering the whole
space `α`, then that local homeomorphism induces an `H`-charted space structure on `α`.
(This condition is equivalent to `e` being an open embedding of `α` into `H`; see
`local_homeomorph.to_open_embedding` and `open_embedding.to_local_homeomorph`.) -/
def singleton_charted_space (h : e.source = set.univ) : charted_space H α :=
{ atlas := {e},
  chart_at := λ _, e,
  mem_chart_source := λ _, by simp only [h] with mfld_simps,
  chart_mem_atlas := λ _, by tauto }

lemma singleton_charted_space_one_chart (h : e.source = set.univ) (e' : local_homeomorph α H)
  (h' : e' ∈ (singleton_charted_space e h).atlas) : e' = e := h'

/-- Given a local homeomorphism `e` from a space `α` into `H`, if its source covers the whole
space `α`, then the induced charted space structure on `α` is `has_groupoid G` for any structure
groupoid `G` which is closed under restrictions. -/
lemma singleton_has_groupoid (h : e.source = set.univ) (G : structure_groupoid H)
  [closed_under_restriction G] : @has_groupoid _ _ _ _ (singleton_charted_space e h) G :=
{ compatible := begin
    intros e' e'' he' he'',
    rw singleton_charted_space_one_chart e h e' he',
    rw singleton_charted_space_one_chart e h e'' he'',
    refine G.eq_on_source _ e.trans_symm_self,
    have hle : id_restr_groupoid ≤ G := (closed_under_restriction_iff_id_le G).mp (by assumption),
    exact structure_groupoid.le_iff.mp hle _ (id_restr_groupoid_mem _),
  end }

end singleton

namespace topological_space.opens

open topological_space
variables (G : structure_groupoid H) [has_groupoid M G]
variables (s : opens M)

/-- An open subset of a charted space is naturally a charted space. -/
instance : charted_space H s :=
{ atlas := ⋃ (x : s), {@local_homeomorph.subtype_restr _ _ _ _ (chart_at H x.1) s ⟨x⟩},
  chart_at := λ x, @local_homeomorph.subtype_restr _ _ _ _ (chart_at H x.1) s ⟨x⟩,
  mem_chart_source := λ x, by { simp only with mfld_simps, exact (mem_chart_source H x.1) },
  chart_mem_atlas := λ x, by { simp only [mem_Union, mem_singleton_iff], use x } }

/-- If a groupoid `G` is `closed_under_restriction`, then an open subset of a space which is
`has_groupoid G` is naturally `has_groupoid G`. -/
instance [closed_under_restriction G] : has_groupoid s G :=
{ compatible := begin
    rintros e e' ⟨_, ⟨x, hc⟩, he⟩ ⟨_, ⟨x', hc'⟩, he'⟩,
    haveI : nonempty s := ⟨x⟩,
    simp only [hc.symm, mem_singleton_iff, subtype.val_eq_coe] at he,
    simp only [hc'.symm, mem_singleton_iff, subtype.val_eq_coe] at he',
    rw [he, he'],
    convert G.eq_on_source _ (subtype_restr_symm_trans_subtype_restr s (chart_at H x) (chart_at H x')),
    apply closed_under_restriction',
    { exact G.compatible (chart_mem_atlas H x) (chart_mem_atlas H x') },
    { exact preimage_open_of_open_symm (chart_at H x) s.2 },
  end }

end topological_space.opens

/-! ### Structomorphisms -/

/-- A `G`-diffeomorphism between two charted spaces is a homeomorphism which, when read in the
charts, belongs to `G`. We avoid the word diffeomorph as it is too related to the smooth category,
and use structomorph instead. -/
@[nolint has_inhabited_instance]
structure structomorph (G : structure_groupoid H) (M : Type*) (M' : Type*)
  [topological_space M] [topological_space M'] [charted_space H M] [charted_space H M']
  extends homeomorph M M' :=
(mem_groupoid : ∀c : local_homeomorph M H, ∀c' : local_homeomorph M' H,
  c ∈ atlas H M → c' ∈ atlas H M' → c.symm ≫ₕ to_homeomorph.to_local_homeomorph ≫ₕ c' ∈ G)

variables [topological_space M'] [topological_space M'']
{G : structure_groupoid H} [charted_space H M'] [charted_space H M'']

/-- The identity is a diffeomorphism of any charted space, for any groupoid. -/
def structomorph.refl (M : Type*) [topological_space M] [charted_space H M]
  [has_groupoid M G] : structomorph G M M :=
{ mem_groupoid := λc c' hc hc', begin
    change (local_homeomorph.symm c) ≫ₕ (local_homeomorph.refl M) ≫ₕ c' ∈ G,
    rw local_homeomorph.refl_trans,
    exact has_groupoid.compatible G hc hc'
  end,
  ..homeomorph.refl M }

/-- The inverse of a structomorphism is a structomorphism -/
def structomorph.symm (e : structomorph G M M') : structomorph G M' M :=
{ mem_groupoid := begin
    assume c c' hc hc',
    have : (c'.symm ≫ₕ e.to_homeomorph.to_local_homeomorph ≫ₕ c).symm ∈ G :=
      G.symm (e.mem_groupoid c' c hc' hc),
    rwa [trans_symm_eq_symm_trans_symm, trans_symm_eq_symm_trans_symm, symm_symm, trans_assoc]
      at this,
  end,
  ..e.to_homeomorph.symm}

/-- The composition of structomorphisms is a structomorphism -/
def structomorph.trans (e : structomorph G M M') (e' : structomorph G M' M'') : structomorph G M M'' :=
{ mem_groupoid := begin
    /- Let c and c' be two charts in M and M''. We want to show that e' ∘ e is smooth in these
    charts, around any point x. For this, let y = e (c⁻¹ x), and consider a chart g around y.
    Then g ∘ e ∘ c⁻¹ and c' ∘ e' ∘ g⁻¹ are both smooth as e and e' are structomorphisms, so
    their composition is smooth, and it coincides with c' ∘ e' ∘ e ∘ c⁻¹ around x. -/
    assume c c' hc hc',
    refine G.locality (λx hx, _),
    let f₁ := e.to_homeomorph.to_local_homeomorph,
    let f₂ := e'.to_homeomorph.to_local_homeomorph,
    let f  := (e.to_homeomorph.trans e'.to_homeomorph).to_local_homeomorph,
    have feq : f = f₁ ≫ₕ f₂ := homeomorph.trans_to_local_homeomorph _ _,
    -- define the atlas g around y
    let y := (c.symm ≫ₕ f₁) x,
    let g := chart_at H y,
    have hg₁ := chart_mem_atlas H y,
    have hg₂ := mem_chart_source H y,
    let s := (c.symm ≫ₕ f₁).source ∩ (c.symm ≫ₕ f₁) ⁻¹' g.source,
    have open_s : is_open s,
      by apply (c.symm ≫ₕ f₁).continuous_to_fun.preimage_open_of_open; apply open_source,
    have : x ∈ s,
    { split,
      { simp only [trans_source, preimage_univ, inter_univ, homeomorph.to_local_homeomorph_source],
        rw trans_source at hx,
        exact hx.1 },
      { exact hg₂ } },
    refine ⟨s, open_s, this, _⟩,
    let F₁ := (c.symm ≫ₕ f₁ ≫ₕ g) ≫ₕ (g.symm ≫ₕ f₂ ≫ₕ c'),
    have A : F₁ ∈ G := G.trans (e.mem_groupoid c g hc hg₁) (e'.mem_groupoid g c' hg₁ hc'),
    let F₂ := (c.symm ≫ₕ f ≫ₕ c').restr s,
    have : F₁ ≈ F₂ := calc
      F₁ ≈ c.symm ≫ₕ f₁ ≫ₕ (g ≫ₕ g.symm) ≫ₕ f₂ ≫ₕ c' : by simp [F₁, trans_assoc]
      ... ≈ c.symm ≫ₕ f₁ ≫ₕ (of_set g.source g.open_source) ≫ₕ f₂ ≫ₕ c' :
        by simp [eq_on_source.trans', trans_self_symm g]
      ... ≈ ((c.symm ≫ₕ f₁) ≫ₕ (of_set g.source g.open_source)) ≫ₕ (f₂ ≫ₕ c') :
        by simp [trans_assoc]
      ... ≈ ((c.symm ≫ₕ f₁).restr s) ≫ₕ (f₂ ≫ₕ c') : by simp [s, trans_of_set']
      ... ≈ ((c.symm ≫ₕ f₁) ≫ₕ (f₂ ≫ₕ c')).restr s : by simp [restr_trans]
      ... ≈ (c.symm ≫ₕ (f₁ ≫ₕ f₂) ≫ₕ c').restr s : by simp [eq_on_source.restr, trans_assoc]
      ... ≈ F₂ : by simp [F₂, feq],
    have : F₂ ∈ G := G.eq_on_source A (setoid.symm this),
    exact this
  end,
  ..homeomorph.trans e.to_homeomorph e'.to_homeomorph }

end has_groupoid<|MERGE_RESOLUTION|>--- conflicted
+++ resolved
@@ -503,23 +503,6 @@
 is locally compact. -/
 lemma charted_space.locally_compact [locally_compact_space H] : locally_compact_space M :=
 begin
-<<<<<<< HEAD
-  refine ⟨λ x s hs, _⟩,
-  have : chart_at H x '' (s ∩ (chart_at H x).source) ∈ 𝓝 (chart_at H x x),
-    from (chart_at H x).image_mem_nhds (mem_chart_source _ _)
-      (inter_mem_sets hs $ mem_nhds_sets (chart_at H x).open_source (mem_chart_source _ _)),
-  rcases locally_compact_space.local_compact_nhds _ _ this
-    with ⟨K, hKx, hsK, hKc⟩,
-  refine ⟨(chart_at H x).symm '' K, _, _, _⟩,
-  { convert (chart_at H x).symm.image_mem_nhds (mem_chart_target _ _) hKx,
-    exact ((chart_at H x).left_inv (mem_chart_source _ _)).symm },
-  { refine subset.trans (image_subset _ hsK) _,
-    rintro _ ⟨_, ⟨x', ⟨hx's, hx'⟩, rfl⟩, rfl⟩,
-    rwa (chart_at H x).left_inv hx' },
-  { refine hKc.image_of_continuous_on ((chart_at H x).continuous_on_symm.mono _),
-    rw ← (chart_at H x).to_local_equiv.image_source_eq_target,
-    exact subset.trans hsK (image_subset _ (inter_subset_right _ _)) }
-=======
   have : ∀ (x : M), (𝓝 x).has_basis
       (λ s, s ∈ 𝓝 (chart_at H x x) ∧ is_compact s ∧ s ⊆ (chart_at H x).target)
       (λ s, (chart_at H x).symm '' s),
@@ -530,7 +513,6 @@
   refine locally_compact_space_of_has_basis this _,
   rintro x s ⟨h₁, h₂, h₃⟩,
   exact h₂.image_of_continuous_on ((chart_at H x).continuous_on_symm.mono h₃)
->>>>>>> a19af600
 end
 
 end
