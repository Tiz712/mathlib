--- conflicted
+++ resolved
@@ -921,18 +921,6 @@
 @[simp] lemma nnnorm_norm [normed_group α] (a : α) : nnnorm ∥a∥ = nnnorm a :=
 by simp only [nnnorm, norm_norm]
 
-<<<<<<< HEAD
--- `metric.tendsto_at_top` says `∃ N, ∀ n ≥ N, ...` while here we use `∃ N, ∀ n > N, ...`,
--- which is equivalent, but often more convenient.
-lemma normed_group.tendsto_at_top {β : Type*} [normed_group β] {f : ℕ → β} {b : β} :
-  tendsto f at_top (𝓝 b) ↔ ∀ ε, 0 < ε → ∃ N, ∀ n, N < n → ∥f n - b∥ < ε :=
-begin
-  rw at_top_basis_Ioi.tendsto_iff metric.nhds_basis_ball,
-  { simp [dist_eq_norm] },
-  { apply_instance },
-  { apply_instance }
-end
-=======
 /-- A restatement of `metric_space.tendsto_at_top` in terms of the norm. -/
 lemma normed_group.tendsto_at_top [nonempty α] [semilattice_sup α] {β : Type*} [normed_group β]
   {f : α → β} {b : β} :
@@ -948,7 +936,6 @@
   {f : α → β} {b : β} :
   tendsto f at_top (𝓝 b) ↔ ∀ ε, 0 < ε → ∃ N, ∀ n, N < n → ∥f n - b∥ < ε :=
 (at_top_basis_Ioi.tendsto_iff metric.nhds_basis_ball).trans (by simp [dist_eq_norm])
->>>>>>> 664feede
 
 instance : normed_comm_ring ℤ :=
 { norm := λ n, ∥(n : ℝ)∥,
